/** @file common.c */
/*
 *  T50 - Experimental Mixed Packet Injector
 *
 *  Copyright (C) 2010 - 2015 - T50 developers
 *
 *  This program is free software: you can redistribute it and/or modify
 *  it under the terms of the GNU General Public License as published by
 *  the Free Software Foundation, either version 2 of the License, or
 *  (at your option) any later version.
 *
 *  This program is distributed in the hope that it will be useful,
 *  but WITHOUT ANY WARRANTY; without even the implied warranty of
 *  MERCHANTABILITY or FITNESS FOR A PARTICULAR PURPOSE.  See the
 *  GNU General Public License for more details.
 *
 *  You should have received a copy of the GNU General Public License
 *  along with this program.  If not, see <http://www.gnu.org/licenses/>.
*/

#include <common.h>
#include <setjmp.h>
#include <limits.h>
#include <regex.h>

struct options_table_s
{
  int id;             /* This is the value returned by find_option(). */
  char short_opt;     /* Single char short option (ou '\0' if none). */
  char *long_opt;     /* String for long option name (or NULL is none.) */
  int has_arg;        /* If option must have an argument, this is 1. */

  /* "private" part. */
  int  in_use;        /* Boolean used to check if option was already used. */
};

/* structure used in getConfigOptions() and get_ip_and_cidr_from_string() */
typedef struct
{
  unsigned addr;
  unsigned cidr;
} T50_tmp_addr_t;

/* Local prototypes. */
static int                    check_if_option(char *);
static void                   check_options_rules(struct config_options *__restrict__);
static struct options_table_s *find_option(char *);
static void                   set_config_option(struct config_options *__restrict__, char *, int, char *);
static unsigned int           toULong(char *, char *);
static unsigned int           toULongCheckRange(char *, char *, unsigned int, unsigned int);
static void                   check_list_separators(char *, char *);
static void                   set_destination_addresses(char *, struct config_options *__restrict__);
static void                   list_protocols(void);
static void                   set_default_protocol(struct config_options *__restrict__);
static int                    get_ip_and_cidr_from_string(char const *const, T50_tmp_addr_t *);
static int                    get_dual_values(char *, unsigned long *, unsigned long *, unsigned long, int, char, char *);
<<<<<<< HEAD
static int                    check_threshold(const struct config_options *const __restrict__);
=======
static int                    check_threshold(const struct config_options * const __restrict__);
static int                    check_for_valid_options(int, int *);
>>>>>>> f9f367df

// Must disable this warning 'cause the initializations are right!
#pragma GCC diagnostic push
#pragma GCC diagnostic ignored "-Wmissing-field-initializers"

/* Default command line interface options. */
/* NOTE: Using GCC structure initialization extension to
         make sure that all fields are initialized correctly. */
/* NOTE: As C standandard goes, any field not explicitly initialized
         will be filled with zero. */
static struct config_options co =
{
  /* XXX COMMON OPTIONS                                                         */
  .threshold = 1000,                  /* default threshold                      */

  /* XXX IP HEADER OPTIONS  (IPPROTO_IP = 0)                                    */
  .ip = {
    .tos = IPTOS_PREC_IMMEDIATE,      /* default type of service                */
    .ttl = 255                        /* default time to live                   */
  },

  /* XXX ICMP HEADER OPTIONS (IPPROTO_ICMP = 1)                                 */
  .icmp = { .type = ICMP_ECHO },     /* default type                           */

  /* XXX IGMP HEADER OPTIONS (IPPROTO_IGMP = 2)                                 */
  .igmp = {
    .type = IGMP_HOST_MEMBERSHIP_QUERY, /* default type                           */
    .grec_type = 1,                     /* default group record type              */
    .sources = 2                        /* default number of sources              */
  },

  /* XXX TCP HEADER OPTIONS (IPPROTO_TCP = 6)                                   */
  .tcp = {
    .key_id = 1,                     /* default AO key ID         (RFC5925)    */
    .next_key = 1,                   /* default AO next key ID    (RFC5925)    */
    .nop = TCPOPT_EOL                /* default NOP option        (RFC793)     */
  },

  /* XXX EGP HEADER OPTIONS (IPPROTO_EGP = 8)                                   */
  .egp = {
    .type = EGP_NEIGHBOR_ACQUISITION,     /* default type                           */
    .code = EGP_ACQ_CODE_CEASE_CMD,       /* default code                           */
    .status = EGP_ACQ_STAT_ACTIVE_MODE    /* default status                         */
  },

  /* XXX RIP HEADER OPTIONS (IPPROTO_UDP = 17)                                  */
  .rip = {
    .command = 2,                    /* default command                        */
    .family = AF_INET,               /* default address family identifier      */
    .key_id = 1                      /* default authentication key ID          */
  },

  /* XXX DCCP HEADER OPTIONS (IPPROTO_DCCP = 33)                                */
  .dccp = { .type = DCCP_PKT_REQUEST }, /* default type                           */

  /* XXX RSVP HEADER OPTIONS (IPPROTO_RSVP = 46)                                */
  .rsvp = {
    .flags = 1,                      /* default flags                          */
    .type = RSVP_MESSAGE_TYPE_PATH,  /* default message type                   */
    .ttl = 254,                      /* default time to live                   */
    .session_proto = 1,              /* default SESSION protocol ID            */
    .session_flags = 1,              /* default SESSION flags                  */
    .time_refresh = 360,             /* default TIME refresh interval          */
    .error_flags = 2,                /* default ERROR flags                    */
    .error_code = 2,                 /* default ERROR code                     */
    .error_value = 8,                /* default ERROR value                    */
    .scope = 1,                      /* default number of SCOPE(s)             */
    .style_opt = 18,                 /* default STYLE option vector            */
    .tspec = 6                       /* default TSPEC service                  */
  },

  /* XXX EIGRP HEADER OPTIONS (IPPROTO_EIGRP = 88)                              */
  .eigrp = {
    .opcode = EIGRP_OPCODE_UPDATE,   /* default opcode                         */
    .type = EIGRP_TYPE_INTERNAL,     /* default type                           */
    .k1 = 1,                         /* default K1 value                       */
    .k3 = 1,                         /* default K3 value                       */
    .hold = 360,                     /* default hold time                      */
    .ios_major = 12,                 /* default IOS Major Version              */
    .ios_minor = 4,                  /* default IOS Minor Version              */
    .ver_major = 1,                  /* default EIGRP Major Version            */
    .ver_minor = 2,                  /* default EIGRP Minor Version            */
    .mtu = 1500,                     /* default maximum transmission unit      */
    .proto_id = 2,                   /* default external protocol ID           */
    .key_id = 1                      /* default authentication key ID          */
  },

  /* XXX OSPF HEADER OPTIONS (IPPROTO_OSPF = 89)                                */
  .ospf = {
    .type = OSPF_TYPE_HELLO,         /* default type                           */
    .hello_priority = 1,             /* default HELLO router priority          */
    .hello_dead = 360,               /* default HELLO router dead interval     */
    .dd_mtu = 1500,                  /* default DD MTU                         */
    .lsa_age = 360,                  /* default LSA age                        */
    .lsa_type = LSA_TYPE_ROUTER,     /* default LSA header type                */
    .lsa_link_type = LINK_TYPE_PTP,  /* default Router-LSA link type           */
    .key_id = 1                       /* default authentication key ID          */
  }

  /* NOTE: Add configuration structured values for new protocols here! */
};


/* Examplo de tabela de opções. */
static struct options_table_s options[] =
{
  { OPTION_VERSION,               'v',  "version",          0 },
  { OPTION_HELP,                  'h',  "help",             0 },
  { OPTION_LIST_PROTOCOLS,        'l',  "list-protocols",   0 },
#ifdef __HAVE_TURBO__
  { OPTION_TURBO,                 0,    "turbo",            0 },
#endif
  { OPTION_THRESHOLD,             0,    "threshold",        1 },
  { OPTION_FLOOD,                 0,    "flood",            0 },
  { OPTION_ENCAPSULATED,          0,    "encapsulated",     0 },
  { OPTION_BOGUSCSUM,             'B',  "bogus-csum",       0 },

  /* XXX GRE HEADER OPTIONS (IPPROTO_GRE = 47) */
  { OPTION_GRE_SEQUENCE_PRESENT,  0,    "gre-seq-present",  0 },
  { OPTION_GRE_KEY_PRESENT,       0,    "gre-key-present",  0 },
  { OPTION_GRE_CHECKSUM_PRESENT,  0,    "gre-sum-present",  0 },
  { OPTION_GRE_KEY,               0,    "gre-key",          1 },
  { OPTION_GRE_SEQUENCE,          0,    "gre-sequence",     1 },
  { OPTION_GRE_SADDR,             0,    "gre-saddr",        1 },
  { OPTION_GRE_DADDR,             0,    "gre-daddr",        1 },

  /* XXX DCCP, TCP & UDP HEADER OPTIONS */
  { OPTION_SOURCE,                0,    "sport",            1 },
  { OPTION_DESTINATION,           0,    "dport",            1 },

  /* XXX IP HEADER OPTIONS (IPPROTO_IP = 0) */
  { OPTION_IP_SOURCE,             's',  "saddr",            1 },
  { OPTION_IP_TOS,                0,    "tos",              1 },
  { OPTION_IP_ID,                 0,    "id",               1 },
  { OPTION_IP_OFFSET,             0,    "frag-offset",      1 },
  { OPTION_IP_TTL,                0,    "ttl",              1 },
  { OPTION_IP_PROTOCOL,           'p',  "protocol",         1 },

  /* XXX ICMP HEADER OPTIONS (IPPROTO_ICMP = 1) */
  { OPTION_ICMP_TYPE,             0, "icmp-type",           1 },
  { OPTION_ICMP_CODE,             0, "icmp-code",           1 },
  { OPTION_ICMP_GATEWAY,          0, "icmp-gateway",        1 },
  { OPTION_ICMP_ID,               0, "icmp-id",             1 },
  { OPTION_ICMP_SEQUENCE,         0, "icmp-sequence",       1 },

  /* XXX IGMP HEADER OPTIONS (IPPROTO_IGMP = 2)                                      */
  { OPTION_IGMP_TYPE,             0, "igmp-type",           1 },
  { OPTION_IGMP_CODE,             0, "igmp-code",           1 },
  { OPTION_IGMP_GROUP,            0, "igmp-group",          1 },
  { OPTION_IGMP_QRV,              0, "igmp-qrv",            1 },
  { OPTION_IGMP_SUPPRESS,         0, "igmp-suppress",       0 },
  { OPTION_IGMP_QQIC,             0, "igmp-qqic",           1 },
  { OPTION_IGMP_GREC_TYPE,        0, "igmp-grec-type",      1 },
  { OPTION_IGMP_SOURCES,          0, "igmp-sources",        1 },
  { OPTION_IGMP_GREC_MULTICAST,   0, "igmp-multicast",      1 },
  { OPTION_IGMP_ADDRESS,          0, "igmp-address",        1 },

  /* XXX TCP HEADER OPTIONS (IPPROTO_TCP = 6)                                        */
  { OPTION_TCP_ACK,                0,    "acknowledge",     1 },
  { OPTION_TCP_SEQUENCE,           0,    "sequence",        1 },
  { OPTION_TCP_OFFSET,             0,    "data-offset",     1 },
  { OPTION_TCP_FIN,                'F',  "fin",             0 },
  { OPTION_TCP_SYN,                'S',  "syn",             0 },
  { OPTION_TCP_RST,                'R',  "rst",             0 },
  { OPTION_TCP_PSH,                'P',  "psh",             0 },
  { OPTION_TCP_ACK,                'A',  "ack",             0 },
  { OPTION_TCP_URG,                'U',  "urg",             0 },
  { OPTION_TCP_ECE,                'E',  "ece",             0 },
  { OPTION_TCP_CWR,                'C',  "cwr",             0 },
  { OPTION_TCP_WINDOW,             'W',  "window",          1 },
  { OPTION_TCP_URGENT_POINTER,     0,    "urg-pointer",     1 },
  { OPTION_TCP_MSS,                0,    "mss",             1 },
  { OPTION_TCP_WSOPT,              0,    "wscale",          1 },
  { OPTION_TCP_TSOPT,              0,    "tstamp",          1 },
  { OPTION_TCP_SACK_OK,            0,    "sack-ok",         0 },
  { OPTION_TCP_CC,                 0,    "cc",              1 },
  { OPTION_TCP_CC_NEW,             0,    "ccnew",           1 },
  { OPTION_TCP_CC_ECHO,            0,    "ccecho",          1 },
  { OPTION_TCP_SACK_EDGE,          0,    "sack",            1 },
  { OPTION_TCP_MD5_SIGNATURE,      0,    "md5-signature",   0 },
  { OPTION_TCP_AUTHENTICATION,     0,    "authentication",  0 },
  { OPTION_TCP_AUTH_KEY_ID,        0,    "auth-key-id",     1 },
  { OPTION_TCP_AUTH_NEXT_KEY,      0,    "auth-next-key",   1 },
  { OPTION_TCP_NOP,                0,    "nop",             0 },

  /* XXX EGP HEADER OPTIONS (IPPROTO_EGP = 8) */
  { OPTION_EGP_TYPE,               0, "egp-type",           1 },
  { OPTION_EGP_CODE,               0, "egp-code",           1 },
  { OPTION_EGP_STATUS,             0, "egp-status",         1 },
  { OPTION_EGP_AS,                 0, "egp-as",             1 },
  { OPTION_EGP_SEQUENCE,           0, "egp-sequence",       1 },
  { OPTION_EGP_HELLO,              0, "egp-hello",          1 },
  { OPTION_EGP_POLL,               0, "egp-poll",           1 },

  /* XXX RIP HEADER OPTIONS (IPPROTO_UDP = 17) */
  { OPTION_RIP_COMMAND,            0, "rip-command",        1 },
  { OPTION_RIP_FAMILY,             0, "rip-family",         1 },
  { OPTION_RIP_ADDRESS,            0, "rip-address",        1 },
  { OPTION_RIP_METRIC,             0, "rip-metric",         1 },
  { OPTION_RIP_DOMAIN,             0, "rip-domain",         1 },
  { OPTION_RIP_TAG,                0, "rip-tag",            1 },
  { OPTION_RIP_NETMASK,            0, "rip-netmask",        1 },
  { OPTION_RIP_NEXTHOP,            0, "rip-next-hop",       1 },
  { OPTION_RIP_AUTHENTICATION,     0, "rip-authentication", 0 },
  { OPTION_RIP_AUTH_KEY_ID,        0, "rip-auth-key-id",    1 },
  { OPTION_RIP_AUTH_SEQUENCE,      0, "rip-auth-sequence",  1 },

  /* XXX DCCP HEADER OPTIONS (IPPROTO_DCCP = 33) */
  { OPTION_DCCP_OFFSET,            0, "dccp-data-offset",   1 },
  { OPTION_DCCP_CSCOV,             0, "dccp-cscov",         1 },
  { OPTION_DCCP_CCVAL,             0, "dccp-ccval",         1 },
  { OPTION_DCCP_TYPE,              0, "dccp-type",          1 },
  { OPTION_DCCP_EXTEND,            0, "dccp-extended",      0 },
  { OPTION_DCCP_SEQUENCE_01,       0, "dccp-sequence-1",    1 },
  { OPTION_DCCP_SEQUENCE_02,       0, "dccp-sequence-2",    1 },
  { OPTION_DCCP_SEQUENCE_03,       0, "dccp-sequence-3",    1 },
  { OPTION_DCCP_SERVICE,           0, "dccp-service",       1 },
  { OPTION_DCCP_ACKNOWLEDGE_01,    0, "dccp-acknowledge-1", 1 },
  { OPTION_DCCP_ACKNOWLEDGE_02,    0, "dccp-acknowledge-2", 1 },
  { OPTION_DCCP_RESET_CODE,        0, "dccp-reset-code",    1 },

  /* XXX RSVP HEADER OPTIONS (IPPROTO_RSVP = 46) */
  { OPTION_RSVP_FLAGS,             0, "rsvp-flags",         1 },
  { OPTION_RSVP_TYPE,              0, "rsvp-type",          1 },
  { OPTION_RSVP_TTL,               0, "rsvp-ttl",           1 },
  { OPTION_RSVP_SESSION_ADDRESS,   0, "rsvp-session-addr",  1 },
  { OPTION_RSVP_SESSION_PROTOCOL,  0, "rsvp-session-proto", 1 },
  { OPTION_RSVP_SESSION_FLAGS,     0, "rsvp-session-flags", 1 },
  { OPTION_RSVP_SESSION_PORT,      0, "rsvp-session-port",  1 },
  { OPTION_RSVP_HOP_ADDRESS,       0, "rsvp-hop-addr",      1 },
  { OPTION_RSVP_HOP_IFACE,         0, "rsvp-hop-iface",     1 },
  { OPTION_RSVP_TIME_REFRESH,      0, "rsvp-time-refresh",  1 },
  { OPTION_RSVP_ERROR_ADDRESS,     0, "rsvp-error-addr",    1 },
  { OPTION_RSVP_ERROR_FLAGS,       0, "rsvp-error-flags",   1 },
  { OPTION_RSVP_ERROR_CODE,        0, "rsvp-error-code",    1 },
  { OPTION_RSVP_ERROR_VALUE,       0, "rsvp-error-value",   1 },
  { OPTION_RSVP_SCOPE,             0, "rsvp-scope",         1 },
  { OPTION_RSVP_SCOPE_ADDRESS,     0, "rsvp-address",       1 },
  { OPTION_RSVP_STYLE_OPTION,      0, "rsvp-style-option",  1 },
  { OPTION_RSVP_SENDER_ADDRESS,    0, "rsvp-sender-addr",   1 },
  { OPTION_RSVP_SENDER_PORT,       0, "rsvp-sender-port",   1 },
  { OPTION_RSVP_TSPEC_TRAFFIC,     0, "rsvp-tspec-traffic", 0 },
  { OPTION_RSVP_TSPEC_GUARANTEED,  0, "rsvp-tspec-guaranteed", 0 },
  { OPTION_RSVP_TSPEC_TOKEN_R,     0, "rsvp-tspec-r",       1 },
  { OPTION_RSVP_TSPEC_TOKEN_B,     0, "rsvp-tspec-b",       1 },
  { OPTION_RSVP_TSPEC_DATA_P,      0, "rsvp-tspec-p",       1 },
  { OPTION_RSVP_TSPEC_MINIMUM,     0, "rsvp-tspec-m",       1 },
  { OPTION_RSVP_TSPEC_MAXIMUM,     0, "rsvp-tspec-M",       1 },
  { OPTION_RSVP_ADSPEC_ISHOP,      0, "rsvp-adspec-ishop",  1 },
  { OPTION_RSVP_ADSPEC_PATH,       0, "rsvp-adspec-path",   1 },
  { OPTION_RSVP_ADSPEC_MINIMUM,    0, "rsvp-adspec-m",      1 },
  { OPTION_RSVP_ADSPEC_MTU,        0, "rsvp-adspec-mtu",    1 },
  { OPTION_RSVP_ADSPEC_GUARANTEED, 0, "rsvp-adspec-guaranteed", 0 },
  { OPTION_RSVP_ADSPEC_CTOT,       0, "rsvp-adspec-Ctot",   1 },
  { OPTION_RSVP_ADSPEC_DTOT,       0, "rsvp-adspec-Dtot",   1 },
  { OPTION_RSVP_ADSPEC_CSUM,       0, "rsvp-adspec-Csum",   1 },
  { OPTION_RSVP_ADSPEC_DSUM,       0, "rsvp-adspec-Dsum",   1 },
  { OPTION_RSVP_ADSPEC_CONTROLLED, 0, "rsvp-adspec-controlled", 0 },
  { OPTION_RSVP_CONFIRM_ADDR,      0, "rsvp-confirm-addr",  1 },

  /*O_ESP = 50) XXX IPSEC HEADER OPTIONS (IPPROTO_AH = 51 & IPPROT*/
  { OPTION_IPSEC_AH_LENGTH,        0, "ipsec-ah-length",    1 },
  { OPTION_IPSEC_AH_SPI,           0, "ipsec-ah-spi",       1 },
  { OPTION_IPSEC_AH_SEQUENCE,      0, "ipsec-ah-sequence",  1 },
  { OPTION_IPSEC_ESP_SPI,          0, "ipsec-esp-spi",      1 },
  { OPTION_IPSEC_ESP_SEQUENCE,     0, "ipsec-esp-sequence", 1 },

  /* XXX EIGRP HEADER OPTIONS (IPPROTO_EIGRP = 88) */
  { OPTION_EIGRP_OPCODE,           0, "eigrp-opcode",       1 },
  { OPTION_EIGRP_FLAGS,            0, "eigrp-flags",        1 },
  { OPTION_EIGRP_SEQUENCE,         0, "eigrp-sequence",     1 },
  { OPTION_EIGRP_ACKNOWLEDGE,      0, "eigrp-acknowledge",  1 },
  { OPTION_EIGRP_AS,               0, "eigrp-as",           1 },
  { OPTION_EIGRP_TYPE,             0, "eigrp-type",         1 },
  { OPTION_EIGRP_LENGTH,           0, "eigrp-length",       1 },
  { OPTION_EIGRP_K1,               0, "eigrp-k1",           1 },
  { OPTION_EIGRP_K2,               0, "eigrp-k2",           1 },
  { OPTION_EIGRP_K3,               0, "eigrp-k3",           1 },
  { OPTION_EIGRP_K4,               0, "eigrp-k4",           1 },
  { OPTION_EIGRP_K5,               0, "eigrp-k5",           1 },
  { OPTION_EIGRP_HOLD,             0, "eigrp-hold",         1 },
  { OPTION_EIGRP_IOS_VERSION,      0, "eigrp-ios-ver",      1 },
  { OPTION_EIGRP_PROTO_VERSION,    0, "eigrp-rel-ver",      1 },
  { OPTION_EIGRP_NEXTHOP,          0, "eigrp-next-hop",     1 },
  { OPTION_EIGRP_DELAY,            0, "eigrp-delay",        1 },
  { OPTION_EIGRP_BANDWIDTH,        0, "eigrp-bandwidth",    1 },
  { OPTION_EIGRP_MTU,              0, "eigrp-mtu",          1 },
  { OPTION_EIGRP_HOP_COUNT,        0, "eigrp-hop-count",    1 },
  { OPTION_EIGRP_LOAD,             0, "eigrp-load",         1 },
  { OPTION_EIGRP_RELIABILITY,      0, "eigrp-reliability",  1 },
  { OPTION_EIGRP_DESINATION,       0, "eigrp-daddr",        1 },
  { OPTION_EIGRP_SOURCE_ROUTER,    0, "eigrp-src-router",   1 },
  { OPTION_EIGRP_SOURCE_AS,        0, "eigrp-src-as",       1 },
  { OPTION_EIGRP_TAG,              0, "eigrp-tag",          1 },
  { OPTION_EIGRP_METRIC,           0, "eigrp-proto-metric", 1 },
  { OPTION_EIGRP_ID,               0, "eigrp-proto-id",     1 },
  { OPTION_EIGRP_EXTERNAL_FLAGS,   0, "eigrp-ext-flags",    1 },
  { OPTION_EIGRP_ADDRESS,          0, "eigrp-address",      1 },
  { OPTION_EIGRP_MULTICAST,        0, "eigrp-multicast",    1 },
  { OPTION_EIGRP_AUTHENTICATION,   0, "eigrp-authentication", 0 },
  { OPTION_EIGRP_AUTH_KEY_ID,      0, "eigrp-auth-key-id",  1 },

  /* XXX OSPF HEADER OPTIONS (IPPROTO_OSPF = 89) */
  { OPTION_OSPF_TYPE,              0,  "ospf-type",         1 },
  { OPTION_OSPF_LENGTH,            0,  "ospf-length",       1 },
  { OPTION_OSPF_ROUTER_ID,         0,  "ospf-router-id",    1 },
  { OPTION_OSPF_AREA_ID,           0,  "ospf-area-id",      1 },
  { OPTION_OSPF_MT,                0,  "ospf-option-MT",    0 },
  { OPTION_OSPF_E,                 '2', "ospf-option-E",     0 },
  { OPTION_OSPF_MC,                '3', "ospf-option-MC",    0 },
  { OPTION_OSPF_NP,                '4', "ospf-option-NP",    0 },
  { OPTION_OSPF_L,                 '5', "ospf-option-L",     0 },
  { OPTION_OSPF_DC,                '6', "ospf-option-DC",    0 },
  { OPTION_OSPF_O,                 '7', "ospf-option-O",     0 },
  { OPTION_OSPF_DN,                '8', "ospf-option-DN",    0 },
  { OPTION_OSPF_NETMASK,           0, "ospf-netmask",       1 },
  { OPTION_OSPF_HELLO_INTERVAL,    0, "ospf-hello-interval", 1 },
  { OPTION_OSPF_HELLO_PRIORITY,    0, "ospf-hello-priority", 1 },
  { OPTION_OSPF_HELLO_DEAD,        0, "ospf-hello-dead",    1 },
  { OPTION_OSPF_HELLO_DESIGN,      0, "ospf-hello-design",  1 },
  { OPTION_OSPF_HELLO_BACKUP,      0, "ospf-hello-backup",  1 },
  { OPTION_OSPF_HELLO_NEIGHBOR,    0, "ospf-neighbor",      1 },
  { OPTION_OSPF_HELLO_ADDRESS,     0, "ospf-address",       1 },
  { OPTION_OSPF_DD_MTU,            0, "ospf-dd-mtu",        1 },
  { OPTION_OSPF_DD_MASTER_SLAVE,   0, "ospf-dd-dbdesc-MS",  0 },
  { OPTION_OSPF_DD_MORE,           0, "ospf-dd-dbdesc-M",   0 },
  { OPTION_OSPF_DD_INIT,           0, "ospf-dd-dbdesc-I",   0 },
  { OPTION_OSPF_DD_OOBRESYNC,      0, "ospf-dd-dbdesc-R",   0 },
  { OPTION_OSPF_DD_SEQUENCE,       0, "ospf-dd-sequence",   1 },
  { OPTION_OSPF_DD_INCLUDE_LSA,    0, "ospf-dd-include-lsa", 0 },
  { OPTION_OSPF_LSA_AGE,           0, "ospf-lsa-age",       1 },
  { OPTION_OSPF_LSA_DO_NOT_AGE,    0, "ospf-lsa-do-not-age", 0 },
  { OPTION_OSPF_LSA_TYPE,          0, "ospf-lsa-type",      1 },
  { OPTION_OSPF_LSA_LSID,          0, "ospf-lsa-id",        1 },
  { OPTION_OSPF_LSA_ROUTER,        0, "ospf-lsa-router",    1 },
  { OPTION_OSPF_LSA_SEQUENCE,      0, "ospf-lsa-sequence",  1 },
  { OPTION_OSPF_LSA_METRIC,        0, "ospf-lsa-metric",    1 },
  { OPTION_OSPF_LSA_FLAG_BORDER,   0, "ospf-lsa-flag-B",    0 },
  { OPTION_OSPF_LSA_FLAG_EXTERNAL, 0, "ospf-lsa-flag-E",    0 },
  { OPTION_OSPF_LSA_FLAG_VIRTUAL,  0, "ospf-lsa-flag-V",    0 },
  { OPTION_OSPF_LSA_FLAG_WILD,     0, "ospf-lsa-flag-W",    0 },
  { OPTION_OSPF_LSA_FLAG_NSSA_TR,  0, "ospf-lsa-flag-NT",   0 },
  { OPTION_OSPF_LSA_LINK_ID,       0, "ospf-lsa-link-id",   1 },
  { OPTION_OSPF_LSA_LINK_DATA,     0, "ospf-lsa-link-data", 1 },
  { OPTION_OSPF_LSA_LINK_TYPE,     0, "ospf-lsa-link-type", 1 },
  { OPTION_OSPF_LSA_ATTACHED,      0, "ospf-lsa-attached",  1 },
  { OPTION_OSPF_LSA_LARGER,        0, "ospf-lsa-larger",    0 },
  { OPTION_OSPF_LSA_FORWARD,       0, "ospf-lsa-forward",   1 },
  { OPTION_OSPF_LSA_EXTERNAL,      0, "ospf-lsa-external",  1 },
  { OPTION_OSPF_VERTEX_ROUTER,     0, "ospf-vertex-router", 0 },
  { OPTION_OSPF_VERTEX_NETWORK,    0, "ospf-vertex-network", 0 },
  { OPTION_OSPF_VERTEX_ID,         0, "ospf-vertex-id",     1 },
  { OPTION_OSPF_LLS_OPTION_LR,     0, "ospf-lls-extended-LR", 0 },
  { OPTION_OSPF_LLS_OPTION_RS,     0, "ospf-lls-extended-RS", 0 },
  { OPTION_OSPF_AUTHENTICATION,    0, "ospf-authentication", 0 },
  { OPTION_OSPF_AUTH_KEY_ID,       0, "ospf-auth-key-id",   1 },
  { OPTION_OSPF_AUTH_SEQUENCE,     0, "ospf-auth-sequence", 1 },

  { 0, 0, NULL, 0 }
};

#pragma GCC diagnostic pop

/* Substitutes getConfigOptions() function.
   NOTE: This function expects &argv[0] as the first argument. */
struct config_options *parse_command_line(char **argv)
{
  struct options_table_s *ptbl;
  int num_options = 0;
  char *opt, *next_str, *dest_addr = NULL;

  /* Ugly hack! */
  set_default_protocol(&co);

  for (argv++; *argv; argv++)
  {
    opt = *argv;

    if (check_if_option(opt))
    {
      if ((ptbl = find_option(opt)) == NULL)
        fatal_error("Unrecognized option '%s'.", opt);

      /* Estou assumindo que cada opção só pode ser informada uma vez! */
      if (ptbl->in_use)
        fatal_error("Option '%s' already given.", opt);

      ptbl->in_use = 1;

      next_str = *(argv + 1);

      if (!ptbl->has_arg)
      {
        if (next_str != NULL && !check_if_option(next_str))
          fatal_error("Option '%s' has no arguments.", opt);
      }
      else
        if (next_str)
          argv++;

      set_config_option(&co, opt, ptbl->id, next_str);
    }
    else
    {
      /* Check if already got an address. */
      if (dest_addr)
        fatal_error("Target address given twice. Aborting...");

      dest_addr = *argv;

      set_destination_addresses(dest_addr, &co);
    }

    num_options++;
  }

  /* if '-h' (or '--help') option is given... */
  if ((ptbl = find_option("-h")) != NULL)
    if (ptbl->in_use)
    {
      if (num_options > 1)
        error("Option '-h' (or '--help') cannot be used with other options.");
      else
        usage();

      exit(EXIT_FAILURE);
    }

  /* if '-v' (or '--version') option is given... */
  if ((ptbl = find_option("-v")) != NULL)
    if (ptbl->in_use)
    {
      if (num_options > 1)
        error("Option '-v' (or '--version') cannot be used with other options.");
      else
        show_version();

      exit(EXIT_FAILURE);
    }

  /* if '-l' (or '--list-protocols') option is given... */
  if ((ptbl = find_option("-l")) != NULL)
    if (ptbl->in_use)
    {
      if (num_options > 1)
        error("Option '-l' (or '--list-protocols') cannot be used with other options.");
      else
        list_protocols();

      exit(EXIT_FAILURE);
    }

  check_options_rules(&co);

  return &co;
}

/* Check if the argument is an option. */
static int check_if_option(char *s)
{
  return *s == '-';
}

/* NOTE: Ugly hack, but necessary! */
static void set_default_protocol(struct config_options *__restrict__ co)
{
  modules_table_t *ptbl;
  int i;

  co->ip.protocol = IPPROTO_TCP;

  for (i = 0, ptbl = mod_table; ptbl->protocol_id; i++, ptbl++)
  {
    if (ptbl->protocol_id == IPPROTO_TCP)
    {
      co->ip.protoname = i;
      break;
    }
  }
}

/* Scans the option table trying to find the option.
   NOTE: "option" points to a string beginning with '-', always! */
static struct options_table_s *find_option(char *option)
{
  struct options_table_s *ptbl;

  for (ptbl = options; ptbl->id; ptbl++)
  {
    /* Is it a long option? */
    if (*(option + 1) == '-')
    {
      /* Find 'long option' */
      if ((ptbl->long_opt != NULL) && *(option + 2) != '\0')
        if (!strcmp(option + 2, ptbl->long_opt))
          return ptbl;
    }
    else
    {
      /* ... or, is it a short option? */
      if (*(option + 1) == ptbl->short_opt)
        return ptbl;
    }
  }

  /* Option not found. */
  return NULL;
}

/* Check rules for options, after we get them all. */
static void check_options_rules(struct config_options *__restrict__ co)
{
  /* Address field is mandatory! */
  if (!co->ip.daddr)
    fatal_error("Target address needed.");

#ifdef __HAVE_TURBO__

  if (co->turbo && !co->flood)
    fatal_error("Turbo mode only available when flooding.");

#endif

  /* --flood and --threshold are mutually exclusive! */
  if (co->flood && find_option("threshold")->in_use)
    fatal_error("--flood and --threshold cannot be used at the same time.\n");

  /* Sanitizing the TCP Options SACK_Permitted and SACK Edges. */
  if (TEST_BITS(co->tcp.options, TCP_OPTION_SACK_OK) &&
      TEST_BITS(co->tcp.options, TCP_OPTION_SACK_EDGE))
    fatal_error("TCP options SACK-Permitted and SACK Edges are not allowed");

  /* Sanitizing the TCP Options T/TCP CC and T/TCP CC.ECHO. */
  if (TEST_BITS(co->tcp.options, TCP_OPTION_CC) && (co->tcp.cc_echo))
    fatal_error("TCP options T/TCP CC and T/TCP CC.ECHO are not allowed");

  /* FIX: Checks only if flooding isn't used! */
  if (!co->flood)
    if (!check_threshold(co))
      exit(EXIT_FAILURE);

  /* NOTE: Insert other rules here! */

  // Checks here if protocol isn't IPPROTO_T50 if the set of options
  // are applyable to the choosen protocol.
  if (co->ip.protocol != IPPROTO_T50)
  {
    /* Need to scan only beggining with --encapsulated option. 
       Use the fact that the options are sequentially organized. */
    struct options_table_s *ptbl = find_option("--encapsulated");

    /* ptbl->id is an option id on options table entry. */
    while (ptbl->id != 0)
    {
      if (!check_for_valid_options(ptbl->id, get_module_valid_options_list(co->ip.protocol)))
        fatal_error("One or more options are not available to chosen protocol.");  
      ptbl++;
    }
  }
}

/* Get the IP PROTOCOL. */
static void get_ip_protocol(struct config_options *co, char *arg)
{
  /* T50 protocol is a special case! Not in modules table! */
  if (!strcasecmp(arg, "T50"))
  {
    co->ip.protocol = IPPROTO_T50;
    co->ip.protoname = get_number_of_registered_modules();    /* Is this correct? */
  }
  else
  {
    /* Scan the modules table trying to get the protocol. */
    int i;

    for (i = 0; mod_table[i].acronym; i++)
      if (!strcasecmp(mod_table[i].acronym, arg))
      {
        co->ip.protocol = mod_table[co->ip.protoname = i].protocol_id;
        return;
      }

    fprintf(stderr, "Unknown protocol '%s'.\n", arg);
    exit(EXIT_FAILURE);
  }
}

static void set_destination_addresses(char *arg, struct config_options *__restrict__ co)
{
  char *p;
  T50_tmp_addr_t addr;

  if (get_ip_and_cidr_from_string(arg, &addr))
  {
    co->bits = addr.cidr;
    co->ip.daddr = htonl(addr.addr);
  }
  else
  {
    /* If get_ip_and_cidr_from_string() fails, it probably means that we have a name, instead of an IP. */

    /* Tries to resolve the name. */
    p = strtok(arg, "/");
    co->ip.daddr = resolv(p);

    /* Get cidr if any. */
    if ((p = strtok(NULL, "/")) != NULL)
      co->bits = atoi(p);
    else
      co->bits = 32;
  }
}

/* Setup an option. */
static void set_config_option(struct config_options *__restrict__ co, char *optname, int optid, char *arg)
{
  size_t counter;
  char *tmp_ptr;
  unsigned long a, b; /* Temporaries. */

  switch (optid)
  {
#ifdef __HAVE_TURBO__

  case OPTION_TURBO:
    co->turbo = TRUE;
    break;
#endif

  case OPTION_THRESHOLD:
    co->threshold = toULong(optname, arg);
    break;

  case OPTION_FLOOD:
    co->flood = TRUE;
    break;

  case OPTION_ENCAPSULATED:
    co->encapsulated = TRUE;
    break;

  case OPTION_BOGUSCSUM:
    co->bogus_csum = TRUE;
    break;

  case OPTION_GRE_SEQUENCE_PRESENT:
    co->gre.S = TRUE;
    break;

  case OPTION_GRE_KEY_PRESENT:
    co->gre.K = TRUE;
    break;

  case OPTION_GRE_CHECKSUM_PRESENT:
    co->gre.C = TRUE;
    break;

  case OPTION_GRE_KEY:
    co->gre.key = toULong(optname, arg);
    break;

  case OPTION_GRE_SEQUENCE:
    co->gre.sequence = toULong(optname, arg);
    break;

  case OPTION_GRE_SADDR:
    check_list_separators(optname, arg);
    co->gre.saddr = resolv(arg);
    break;

  case OPTION_GRE_DADDR:
    check_list_separators(optname, arg);
    co->gre.daddr = resolv(arg);
    break;

  case OPTION_SOURCE:
    check_list_separators(optname, arg);
    co->source = toULongCheckRange(optname, arg, 0, 65535);
    break;

  case OPTION_DESTINATION:
    check_list_separators(optname, arg);
    co->dest   = toULongCheckRange(optname, arg, 0, 65535);
    break;

  case OPTION_IP_SOURCE:
    check_list_separators(optname, arg);
    co->ip.saddr = resolv(arg);
    break;

  case OPTION_IP_TOS:
    co->ip.tos = toULong(optname, arg);
    break;

  case OPTION_IP_ID:
    co->ip.id = toULongCheckRange(optname, arg, 0, 65535);
    break;

  case OPTION_IP_OFFSET:
    co->ip.frag_off = toULongCheckRange(optname, arg, 0, 0x1fff);
    break;

  case OPTION_IP_TTL:
    co->ip.ttl = toULongCheckRange(optname, arg, 0, 255);
    break;

  case OPTION_IP_PROTOCOL:
    check_list_separators(optname, arg);
    get_ip_protocol(co, arg);
    break;

  case OPTION_ICMP_TYPE:
    co->icmp.type = toULongCheckRange(optname, arg, 0, 255);
    break;

  case OPTION_ICMP_CODE:
    co->icmp.code = toULongCheckRange(optname, arg, 0, 255);
    break;

  case OPTION_ICMP_GATEWAY:
    check_list_separators(optname, arg);
    co->icmp.gateway = resolv(arg);
    break;

  case OPTION_ICMP_ID:
    co->icmp.id = toULongCheckRange(optname, arg, 0, 255);
    break;

  case OPTION_ICMP_SEQUENCE:
    co->icmp.sequence = toULongCheckRange(optname, arg, 0, 255);
    break;

  case OPTION_IGMP_TYPE:
    co->igmp.type = toULongCheckRange(optname, arg, 0, 255);
    break;

  case OPTION_IGMP_CODE:
    co->igmp.code = toULongCheckRange(optname, arg, 0, 255);
    break;

  case OPTION_IGMP_GROUP:
    check_list_separators(optname, arg);
    co->igmp.group = resolv(arg);
    break;

  case OPTION_IGMP_QRV:
    co->igmp.qrv = toULongCheckRange(optname, arg, 0, 7);
    break;

  case OPTION_IGMP_SUPPRESS:
    co->igmp.suppress = TRUE;
    break;

  case OPTION_IGMP_QQIC:
    co->igmp.qqic = toULongCheckRange(optname, arg, 0, 255);
    break;

  case OPTION_IGMP_GREC_TYPE:
    co->igmp.grec_type = toULong(optname, arg);
    break;

  case OPTION_IGMP_SOURCES:
    co->igmp.sources = toULongCheckRange(optname, arg, 0, 65535);
    break;

  case OPTION_IGMP_GREC_MULTICAST:
    check_list_separators(optname, arg);
    co->igmp.grec_mca = resolv(arg);
    break;

  case OPTION_IGMP_ADDRESS:

    /* '--igmp-address' can contain a list. */
    for (counter = 0, tmp_ptr = strtok(arg, ",");
         tmp_ptr && (counter < (sizeof(co->igmp.address) / sizeof(in_addr_t)));
         counter++, tmp_ptr = strtok(NULL, ","))
      co->igmp.address[counter] = resolv(tmp_ptr);

    co->igmp.sources = counter;
    break;

  case OPTION_TCP_FIN:
    co->tcp.fin = TRUE;
    break;

  case OPTION_TCP_SYN:
    co->tcp.syn = TRUE;
    break;

  case OPTION_TCP_RST:
    co->tcp.rst = TRUE;
    break;

  case OPTION_TCP_PSH:
    co->tcp.psh = TRUE;
    break;

  case OPTION_TCP_ACK:
    co->tcp.ack = TRUE;
    break;

  case OPTION_TCP_URG:
    co->tcp.urg = TRUE;
    break;

  case OPTION_TCP_ECE:
    co->tcp.ece = TRUE;
    break;

  case OPTION_TCP_CWR:
    co->tcp.cwr = TRUE;
    break;

  case OPTION_TCP_WINDOW:
    co->tcp.window = toULongCheckRange(optname, arg, 0, 65535);
    break;

  case OPTION_TCP_MSS:
    co->tcp.options |= TCP_OPTION_MSS;
    co->tcp.mss = toULong(optname, arg);
    break;

<<<<<<< HEAD
  case OPTION_TCP_WSOPT:
    co->tcp.options |= TCP_OPTION_WSOPT;
    co->tcp.wsopt = toULong(optname, arg);
    break;

  case OPTION_TCP_TSOPT:
    /* This option can contain 2 values separated by ':' (second is optional). */
    co->tcp.options |= TCP_OPTION_TSOPT;

    if (!get_dual_values(arg, &a, &b, UINT_MAX, 1, '.', optname))
      exit(EXIT_FAILURE);

    co->tcp.tsval = a;
    co->tcp.tsecr = b;
    break;

  case OPTION_TCP_SACK_OK:
    co->tcp.options |= TCP_OPTION_SACK_OK;
    break;

  case OPTION_TCP_CC:
    co->tcp.options |= TCP_OPTION_CC;
    co->tcp.cc = toULong(optname, arg);
    break;

  case OPTION_TCP_CC_NEW:
    co->tcp.options |= TCP_OPTION_CC_NEXT;
    co->tcp.cc_new = toULong(optname, arg);
    break;

  case OPTION_TCP_CC_ECHO:
    co->tcp.options |= TCP_OPTION_CC_NEXT;
    co->tcp.cc_echo = toULong(optname, arg);
    break;

  case OPTION_TCP_SACK_EDGE:
    /* NOTE: This option expects 2 values, separated by ':'. */
    co->tcp.options |= TCP_OPTION_SACK_EDGE;

    if (!get_dual_values(arg, &a, &b, UINT_MAX, 0, ':', optname))
      exit(EXIT_FAILURE);

    co->tcp.sack_left = a;
    co->tcp.sack_right = b;
    break;

  case OPTION_TCP_MD5_SIGNATURE:
    co->tcp.md5 = !(co->tcp.auth = FALSE);
    break;

  case OPTION_TCP_AUTHENTICATION:
    co->tcp.auth = !(co->tcp.md5 = FALSE);
    break;

  case OPTION_TCP_AUTH_KEY_ID:
    co->tcp.key_id = toULong(optname, arg);
    break;

  case OPTION_TCP_AUTH_NEXT_KEY:
    co->tcp.next_key = toULong(optname, arg);
    break;

  case OPTION_TCP_NOP:
    co->tcp.nop = TCPOPT_NOP;
    break;

  case OPTION_EGP_TYPE:
    co->egp.type = toULong(optname, arg);
    break;

  case OPTION_EGP_CODE:
    co->egp.code = toULong(optname, arg);
    break;

  case OPTION_EGP_STATUS:
    co->egp.status = toULong(optname, arg);
    break;

  case OPTION_EGP_AS:
    co->egp.as = toULong(optname, arg);
    break;

  case OPTION_EGP_SEQUENCE:
    co->egp.sequence = toULong(optname, arg);
    break;

  case OPTION_EGP_HELLO:
    co->egp.hello = toULong(optname, arg);
    break;

  case OPTION_EGP_POLL:
    co->egp.poll = toULong(optname, arg);
    break;

  case OPTION_RIP_COMMAND:
    co->rip.command = toULong(optname, arg);
    break;

  case OPTION_RIP_FAMILY:
    co->rip.family = toULong(optname, arg);
    break;

  case OPTION_RIP_ADDRESS:
    check_list_separators(optname, arg);
    co->rip.address = resolv(arg);
    break;

  case OPTION_RIP_METRIC:
    co->rip.metric = toULong(optname, arg);
    break;

  case OPTION_RIP_DOMAIN:
    co->rip.domain = toULong(optname, arg);
    break;

  case OPTION_RIP_TAG:
    co->rip.tag = toULong(optname, arg);
    break;

  case OPTION_RIP_NETMASK:
    co->rip.netmask = resolv(arg);
    break;  /* Is this correct? */

  case OPTION_RIP_NEXTHOP:
    check_list_separators(optname, arg);
    co->rip.next_hop = resolv(arg);
    break;

  case OPTION_RIP_AUTHENTICATION:
    co->rip.auth = TRUE;
    break;

  case OPTION_RIP_AUTH_KEY_ID:
    co->rip.key_id = toULong(optname, arg);
    break;

  case OPTION_RIP_AUTH_SEQUENCE:
    co->rip.sequence = toULong(optname, arg);
    break;

  case OPTION_DCCP_OFFSET:
    co->dccp.doff = toULongCheckRange(optname, arg, 0, 65535);
    break;

  case OPTION_DCCP_CSCOV:
    co->dccp.cscov = toULongCheckRange(optname, arg, 0, 15);
    break;

  case OPTION_DCCP_CCVAL:
    co->dccp.ccval = toULongCheckRange(optname, arg, 0, 15);
    break;

  case OPTION_DCCP_TYPE:
    co->dccp.type = toULongCheckRange(optname, arg, 0, 15);
    break;

  case OPTION_DCCP_EXTEND:
    co->dccp.ext = TRUE;
    break;

  case OPTION_DCCP_SEQUENCE_01:
    co->dccp.sequence_01 = toULong(optname, arg);
    break;

  case OPTION_DCCP_SEQUENCE_02:
    co->dccp.sequence_02 = toULong(optname, arg);
    break;

  case OPTION_DCCP_SEQUENCE_03:
    co->dccp.sequence_03 = toULong(optname, arg);
    break;

  case OPTION_DCCP_SERVICE:
    co->dccp.service = toULong(optname, arg);
    break;

  case OPTION_DCCP_ACKNOWLEDGE_01:
    co->dccp.acknowledge_01 = toULong(optname, arg);
    break;

  case OPTION_DCCP_ACKNOWLEDGE_02:
    co->dccp.acknowledge_02 = toULong(optname, arg);
    break;

  case OPTION_DCCP_RESET_CODE:
    co->dccp.rst_code = toULongCheckRange(optname, arg, 0, 255);
    break;

  case OPTION_RSVP_FLAGS:
    co->rsvp.flags = toULongCheckRange(optname, arg, 0, 15);
    break;

  case OPTION_RSVP_TYPE:
    co->rsvp.type = toULongCheckRange(optname, arg, 0, 255);
    break;

  case OPTION_RSVP_TTL:
    co->rsvp.ttl = toULongCheckRange(optname, arg, 0, 255);
    break;

  case OPTION_RSVP_SESSION_ADDRESS:
    check_list_separators(optname, arg);
    co->rsvp.session_addr = resolv(arg);
    break;

  case OPTION_RSVP_SESSION_PROTOCOL:
    check_list_separators(optname, arg);
    co->rsvp.session_proto = toULongCheckRange(optname, arg, 0, 255);
    break;

  case OPTION_RSVP_SESSION_FLAGS:
    co->rsvp.session_flags = toULongCheckRange(optname, arg, 0, 255);
    break;

  case OPTION_RSVP_SESSION_PORT:
    check_list_separators(optname, arg);
    co->rsvp.session_port = toULongCheckRange(optname, arg, 0, 65535);
    break;

  case OPTION_RSVP_HOP_ADDRESS:
    check_list_separators(optname, arg);
    co->rsvp.hop_addr = resolv(arg);
    break;

  case OPTION_RSVP_HOP_IFACE:
    co->rsvp.hop_iface = toULong(optname, arg);
    break;

  case OPTION_RSVP_TIME_REFRESH:
    co->rsvp.time_refresh = toULong(optname, arg);
    break;

  case OPTION_RSVP_ERROR_ADDRESS:
    check_list_separators(optname, arg);
    co->rsvp.error_addr = resolv(arg);
    break;

  case OPTION_RSVP_ERROR_FLAGS:
    co->rsvp.error_flags = toULongCheckRange(optname, arg, 0, 255);
    break;

  case OPTION_RSVP_ERROR_CODE:
    co->rsvp.error_code = toULongCheckRange(optname, arg, 0, 255);
    break;

  case OPTION_RSVP_ERROR_VALUE:
    co->rsvp.error_value = toULongCheckRange(optname, arg, 0, 65535);
    break;

  case OPTION_RSVP_SCOPE:
    co->rsvp.scope = toULong(optname, arg);
    break;

  case OPTION_RSVP_SCOPE_ADDRESS:

    /* '--rsvp-address' can have a list of addresses separated by ','. */
    for (counter = 0, tmp_ptr = strtok(arg, ",");
         tmp_ptr && (counter < (sizeof(co->rsvp.address) / sizeof(in_addr_t)));
         counter++, tmp_ptr = strtok(NULL, ","))
      co->rsvp.address[counter] = resolv(tmp_ptr);

    co->rsvp.scope = counter;
    break;

  case OPTION_RSVP_STYLE_OPTION:
    co->rsvp.style_opt = toULong(optname, arg);
    break;

  case OPTION_RSVP_SENDER_ADDRESS:
    check_list_separators(optname, arg);
    co->rsvp.sender_addr = resolv(arg);
    break;

  case OPTION_RSVP_SENDER_PORT:
    check_list_separators(optname, arg);
    co->rsvp.sender_port = toULongCheckRange(optname, arg, 0, 65535);
    break;

  case OPTION_RSVP_TSPEC_TRAFFIC:
    co->rsvp.tspec = TSPEC_TRAFFIC_SERVICE;
    break;

  case OPTION_RSVP_TSPEC_GUARANTEED:
    co->rsvp.tspec = TSPEC_GUARANTEED_SERVICE;
    break;

  case OPTION_RSVP_TSPEC_TOKEN_R:
    co->rsvp.tspec = TSPEC_TRAFFIC_SERVICE;
    co->rsvp.tspec_r = toULong(optname, arg);
    break;

  case OPTION_RSVP_TSPEC_TOKEN_B:
    co->rsvp.tspec = TSPEC_TRAFFIC_SERVICE;
    co->rsvp.tspec_b = toULong(optname, arg);
    break;

  case OPTION_RSVP_TSPEC_DATA_P:
    co->rsvp.tspec = TSPEC_TRAFFIC_SERVICE;
    co->rsvp.tspec_p = toULong(optname, arg);
    break;

  case OPTION_RSVP_TSPEC_MINIMUM:
    co->rsvp.tspec = TSPEC_TRAFFIC_SERVICE;
    co->rsvp.tspec_m = toULong(optname, arg);
    break;

  case OPTION_RSVP_TSPEC_MAXIMUM:
    co->rsvp.tspec = TSPEC_TRAFFIC_SERVICE;
    co->rsvp.tspec_M = toULong(optname, arg);
    break;

  case OPTION_RSVP_ADSPEC_ISHOP:
    co->rsvp.adspec_hop = toULong(optname, arg);
    break;

  case OPTION_RSVP_ADSPEC_PATH:
    co->rsvp.adspec_path = toULong(optname, arg);
    break;

  case OPTION_RSVP_ADSPEC_MINIMUM:
    co->rsvp.adspec_minimum = toULong(optname, arg);
    break;

  case OPTION_RSVP_ADSPEC_MTU:
    co->rsvp.adspec_mtu = toULong(optname, arg);
    break;

  case OPTION_RSVP_ADSPEC_GUARANTEED:
    co->rsvp.adspec = ADSPEC_GUARANTEED_SERVICE;
    break;

  case OPTION_RSVP_ADSPEC_CTOT:
    co->rsvp.adspec = ADSPEC_GUARANTEED_SERVICE;
    co->rsvp.adspec_Ctot = toULong(optname, arg);
    break;

  case OPTION_RSVP_ADSPEC_DTOT:
    co->rsvp.adspec = ADSPEC_GUARANTEED_SERVICE;
    co->rsvp.adspec_Dtot = toULong(optname, arg);
    break;

  case OPTION_RSVP_ADSPEC_CSUM:
    co->rsvp.adspec = ADSPEC_GUARANTEED_SERVICE;
    co->rsvp.adspec_Csum = toULong(optname, arg);
    break;

  case OPTION_RSVP_ADSPEC_DSUM:
    co->rsvp.adspec = ADSPEC_GUARANTEED_SERVICE;
    co->rsvp.adspec_Dsum = toULong(optname, arg);
    break;

  case OPTION_RSVP_ADSPEC_CONTROLLED:
    co->rsvp.adspec = ADSPEC_CONTROLLED_SERVICE;
    break;

  case OPTION_RSVP_CONFIRM_ADDR:
    check_list_separators(optname, arg);
    co->rsvp.confirm_addr = resolv(arg);
    break;

  case OPTION_IPSEC_AH_LENGTH:
    co->ipsec.ah_length = toULong(optname, arg);
    break;

  case OPTION_IPSEC_AH_SPI:
    co->ipsec.ah_spi = toULong(optname, arg);
    break;

  case OPTION_IPSEC_AH_SEQUENCE:
    co->ipsec.ah_sequence = toULong(optname, arg);
    break;

  case OPTION_IPSEC_ESP_SPI:
    co->ipsec.esp_spi = toULong(optname, arg);
    break;

  case OPTION_IPSEC_ESP_SEQUENCE:
    co->ipsec.esp_sequence = toULong(optname, arg);
    break;

  case OPTION_EIGRP_OPCODE:
    co->eigrp.opcode = toULong(optname, arg);
    break;

  case OPTION_EIGRP_FLAGS:
    co->eigrp.flags = toULong(optname, arg);
    break;

  case OPTION_EIGRP_SEQUENCE:
    co->eigrp.sequence = toULong(optname, arg);
    break;

  case OPTION_EIGRP_ACKNOWLEDGE:
    co->eigrp.acknowledge = toULong(optname, arg);
    break;

  case OPTION_EIGRP_AS:
    co->eigrp.as = toULong(optname, arg);
    break;

  case OPTION_EIGRP_TYPE:
    co->eigrp.type = toULong(optname, arg);
    break;

  case OPTION_EIGRP_LENGTH:
    co->eigrp.length = toULong(optname, arg);
    break;

  case OPTION_EIGRP_K1:
    co->eigrp.values |= EIGRP_KVALUE_K1;
    co->eigrp.k1 = toULong(optname, arg);
    break;

  case OPTION_EIGRP_K2:
    co->eigrp.values |= EIGRP_KVALUE_K2;
    co->eigrp.k2 = toULong(optname, arg);
    break;

  case OPTION_EIGRP_K3:
    co->eigrp.values |= EIGRP_KVALUE_K3;
    co->eigrp.k3 = toULong(optname, arg);
    break;

  case OPTION_EIGRP_K4:
    co->eigrp.values |= EIGRP_KVALUE_K4;
    co->eigrp.k4 = toULong(optname, arg);
    break;

  case OPTION_EIGRP_K5:
    co->eigrp.values |= EIGRP_KVALUE_K5;
    co->eigrp.k5 = toULong(optname, arg);
    break;

  case OPTION_EIGRP_HOLD:
    co->eigrp.hold = toULong(optname, arg);
    break;

  case OPTION_EIGRP_IOS_VERSION:
    if (!get_dual_values(arg, &a, &b, UCHAR_MAX, 0, '.', optname))
      exit(EXIT_FAILURE);

    co->eigrp.ios_major = a;
    co->eigrp.ios_minor = b;
    break;

  case OPTION_EIGRP_PROTO_VERSION:
    if (!get_dual_values(arg, &a, &b, UCHAR_MAX, 0, '.', optname))
      exit(EXIT_FAILURE);

    co->eigrp.ver_major = a;
    co->eigrp.ver_minor = b;
    break;

  case OPTION_EIGRP_NEXTHOP:
    check_list_separators(optname, arg);
    co->eigrp.next_hop = resolv(arg);
    break;

  case OPTION_EIGRP_DELAY:
    co->eigrp.delay = toULong(optname, arg);
    break;

  case OPTION_EIGRP_BANDWIDTH:
    co->eigrp.bandwidth = toULong(optname, arg);
    break;

  case OPTION_EIGRP_MTU:
    co->eigrp.mtu = toULong(optname, arg);
    break;

  case OPTION_EIGRP_HOP_COUNT:
    co->eigrp.hop_count = toULong(optname, arg);
    break;

  case OPTION_EIGRP_LOAD:
    co->eigrp.load = toULong(optname, arg);
    break;

  case OPTION_EIGRP_RELIABILITY:
    co->eigrp.reliability = toULong(optname, arg);
    break;

  case OPTION_EIGRP_DESINATION:
    if ( (tmp_ptr = strchr(arg, '/')) != NULL )
    {
      *tmp_ptr++ = '\0';
      co->eigrp.prefix = toULong(optname, tmp_ptr);
    }

    co->eigrp.dest = resolv(arg);
    break;

  case OPTION_EIGRP_SOURCE_ROUTER:
    co->eigrp.src_router = resolv(arg);
    break;

  case OPTION_EIGRP_SOURCE_AS:
    co->eigrp.src_as = toULong(optname, arg);
    break;

  case OPTION_EIGRP_TAG:
    co->eigrp.tag = toULong(optname, arg);
    break;

  case OPTION_EIGRP_METRIC:
    co->eigrp.proto_metric = toULong(optname, arg);
    break;

  case OPTION_EIGRP_ID:
    co->eigrp.proto_id = toULong(optname, arg);
    break;

  case OPTION_EIGRP_EXTERNAL_FLAGS:
    co->eigrp.ext_flags = toULong(optname, arg);
    break;

  case OPTION_EIGRP_ADDRESS:
    check_list_separators(optname, arg);
    co->eigrp.address = resolv(arg);
    break;

  case OPTION_EIGRP_MULTICAST:
    co->eigrp.multicast = toULong(optname, arg);
    break;

  case OPTION_EIGRP_AUTHENTICATION:
    co->eigrp.auth = TRUE;
    break;

  case OPTION_EIGRP_AUTH_KEY_ID:
    co->eigrp.key_id = toULong(optname, arg);
    break;

  case OPTION_OSPF_TYPE:
    co->ospf.type = toULong(optname, arg);
    break;

  case OPTION_OSPF_LENGTH:
    co->ospf.length = toULong(optname, arg);
    break;

  case OPTION_OSPF_ROUTER_ID:
    co->ospf.rid = resolv(arg);
    break;

  case OPTION_OSPF_AREA_ID:
    co->ospf.AID = TRUE;
    co->ospf.aid = resolv(arg);
    break;

  case OPTION_OSPF_MT:
    co->ospf.options |= OSPF_OPTION_TOS;
    break;

  case OPTION_OSPF_E:
    co->ospf.options |= OSPF_OPTION_EXTERNAL;
    break;

  case OPTION_OSPF_MC:
    co->ospf.options |= OSPF_OPTION_MULTICAST;
    break;

  case OPTION_OSPF_NP:
    co->ospf.options |= OSPF_OPTION_NSSA;
    break;

  case OPTION_OSPF_L:
    co->ospf.options |= OSPF_OPTION_LLS;
    break;

  case OPTION_OSPF_DC:
    co->ospf.options |= OSPF_OPTION_DEMAND;
    break;

  case OPTION_OSPF_O:
    co->ospf.options |= OSPF_OPTION_OPAQUE;
    break;

  case OPTION_OSPF_DN:
    co->ospf.options |= OSPF_OPTION_DOWN;
    break;

  case OPTION_OSPF_NETMASK:
    co->ospf.netmask = resolv(arg);
    break;

  case OPTION_OSPF_HELLO_INTERVAL:
    co->ospf.hello_interval = toULong(optname, arg);
    break;

  case OPTION_OSPF_HELLO_PRIORITY:
    co->ospf.hello_priority = toULong(optname, arg);
    break;

  case OPTION_OSPF_HELLO_DEAD:
    co->ospf.hello_dead = toULong(optname, arg);
    break;

  case OPTION_OSPF_HELLO_DESIGN:
    co->ospf.hello_design = resolv(arg);
    break;

  case OPTION_OSPF_HELLO_BACKUP:
    co->ospf.hello_backup = resolv(arg);
    break;

  case OPTION_OSPF_HELLO_NEIGHBOR:
    co->ospf.neighbor = toULong(optname, arg);
    break;

  case OPTION_OSPF_HELLO_ADDRESS:
    for (counter = 0, tmp_ptr = strtok(arg, ",");
         tmp_ptr && (counter < (sizeof(co->ospf.address) / sizeof(in_addr_t)));
         counter++, tmp_ptr = strtok(NULL, ","))
      co->ospf.address[counter] = resolv(tmp_ptr);

    co->ospf.neighbor = counter;
    break;

  case OPTION_OSPF_DD_MTU:
    co->ospf.dd_mtu = toULong(optname, arg);
    break;

  case OPTION_OSPF_DD_MASTER_SLAVE:
    co->ospf.dd_dbdesc |= DD_DBDESC_MSLAVE;
    break;

  case OPTION_OSPF_DD_MORE:
    co->ospf.dd_dbdesc |= DD_DBDESC_MORE;
    break;

  case OPTION_OSPF_DD_INIT:
    co->ospf.dd_dbdesc |= DD_DBDESC_INIT;
    break;

  case OPTION_OSPF_DD_OOBRESYNC:
    co->ospf.dd_dbdesc |= DD_DBDESC_OOBRESYNC;
    break;

  case OPTION_OSPF_DD_SEQUENCE:
    co->ospf.dd_sequence = toULong(optname, arg);
    break;

  case OPTION_OSPF_DD_INCLUDE_LSA:
    co->ospf.dd_include_lsa = TRUE;
    break;

  case OPTION_OSPF_LSA_AGE:
    co->ospf.lsa_age = toULong(optname, arg);
    break;

  case OPTION_OSPF_LSA_DO_NOT_AGE:
    co->ospf.lsa_dage = TRUE;
    break;

  case OPTION_OSPF_LSA_TYPE:
    co->ospf.lsa_type = toULong(optname, arg);
    break;

  case OPTION_OSPF_LSA_LSID:
    co->ospf.lsa_lsid = resolv(arg);
    break;

  case OPTION_OSPF_LSA_ROUTER:
    co->ospf.lsa_router = resolv(arg);
    break;

  case OPTION_OSPF_LSA_SEQUENCE:
    co->ospf.lsa_sequence = toULong(optname, arg);
    break;

  case OPTION_OSPF_LSA_METRIC:
    co->ospf.lsa_metric = toULong(optname, arg);
    break;

  case OPTION_OSPF_LSA_FLAG_BORDER:
    co->ospf.lsa_flags |= ROUTER_FLAG_BORDER;
    break;

  case OPTION_OSPF_LSA_FLAG_EXTERNAL:
    co->ospf.lsa_flags |= ROUTER_FLAG_EXTERNAL;
    break;

  case OPTION_OSPF_LSA_FLAG_VIRTUAL:
    co->ospf.lsa_flags |= ROUTER_FLAG_VIRTUAL;
    break;

  case OPTION_OSPF_LSA_FLAG_WILD:
    co->ospf.lsa_flags |= ROUTER_FLAG_WILD;
    break;

  case OPTION_OSPF_LSA_FLAG_NSSA_TR:
    co->ospf.lsa_flags |= ROUTER_FLAG_NSSA_TR;
    break;

  case OPTION_OSPF_LSA_LINK_ID:
    co->ospf.lsa_link_id = resolv(arg);
    break;

  case OPTION_OSPF_LSA_LINK_DATA:
    co->ospf.lsa_link_data = resolv(arg);
    break;

  case OPTION_OSPF_LSA_LINK_TYPE:
    co->ospf.lsa_link_type = toULong(optname, arg);
    break;

  case OPTION_OSPF_LSA_ATTACHED:
    co->ospf.lsa_attached = resolv(arg);
    break;

  case OPTION_OSPF_LSA_LARGER:
    co->ospf.lsa_larger = TRUE;
    break;

  case OPTION_OSPF_LSA_FORWARD:
    co->ospf.lsa_forward = resolv(arg);
    break;

  case OPTION_OSPF_LSA_EXTERNAL:
    co->ospf.lsa_external = resolv(arg);
    break;

  case OPTION_OSPF_VERTEX_ROUTER:
    co->ospf.vertex_type = VERTEX_TYPE_ROUTER;
    break;

  case OPTION_OSPF_VERTEX_NETWORK:
    co->ospf.vertex_type = VERTEX_TYPE_NETWORK;
    break;

  case OPTION_OSPF_VERTEX_ID:
    co->ospf.vertex_id = resolv(arg);
    break;

  case OPTIONS_OSPF_LLS_OPTION_LR:
    co->ospf.lls_options = EXTENDED_OPTIONS_LR;
    break;

  case OPTIONS_OSPF_LLS_OPTION_RS:
    co->ospf.lls_options = EXTENDED_OPTIONS_RS;
    break;

  case OPTION_OSPF_AUTHENTICATION:
    co->ospf.auth = TRUE;
    break;

  case OPTION_OSPF_AUTH_KEY_ID:
    co->ospf.key_id = toULong(optname, arg);
    break;

  case OPTION_OSPF_AUTH_SEQUENCE:
    co->ospf.sequence = toULong(optname, arg);
    break;
=======
      co->eigrp.ver_major = a;
      co->eigrp.ver_minor = b;
      break;
    case OPTION_EIGRP_NEXTHOP:          check_list_separators(optname, arg);
                                        co->eigrp.next_hop = resolv(arg); break;
    case OPTION_EIGRP_DELAY:            co->eigrp.delay = toULong(optname, arg); break;
    case OPTION_EIGRP_BANDWIDTH:        co->eigrp.bandwidth = toULong(optname, arg); break;
    case OPTION_EIGRP_MTU:              co->eigrp.mtu = toULong(optname, arg); break;
    case OPTION_EIGRP_HOP_COUNT:        co->eigrp.hop_count = toULong(optname, arg); break;
    case OPTION_EIGRP_LOAD:             co->eigrp.load = toULong(optname, arg); break;
    case OPTION_EIGRP_RELIABILITY:      co->eigrp.reliability = toULong(optname, arg); break;
    case OPTION_EIGRP_DESINATION:         
      if ( (tmp_ptr = strchr(arg, '/')) != NULL )
      {
        *tmp_ptr++ = '\0';
        co->eigrp.prefix = toULong(optname, tmp_ptr);
      }
      co->eigrp.dest = resolv(arg);
      break;
    case OPTION_EIGRP_SOURCE_ROUTER:    co->eigrp.src_router = resolv(arg); break;
    case OPTION_EIGRP_SOURCE_AS:        co->eigrp.src_as = toULong(optname, arg); break;
    case OPTION_EIGRP_TAG:              co->eigrp.tag = toULong(optname, arg); break;
    case OPTION_EIGRP_METRIC:           co->eigrp.proto_metric = toULong(optname, arg); break;
    case OPTION_EIGRP_ID:               co->eigrp.proto_id = toULong(optname, arg); break;
    case OPTION_EIGRP_EXTERNAL_FLAGS:   co->eigrp.ext_flags = toULong(optname, arg); break;
    case OPTION_EIGRP_ADDRESS:          check_list_separators(optname, arg);
                                        co->eigrp.address = resolv(arg); break;
    case OPTION_EIGRP_MULTICAST:        co->eigrp.multicast = toULong(optname, arg); break;
    case OPTION_EIGRP_AUTHENTICATION:   co->eigrp.auth = TRUE; break;
    case OPTION_EIGRP_AUTH_KEY_ID:      co->eigrp.key_id = toULong(optname, arg); break;
 
    case OPTION_OSPF_TYPE:              co->ospf.type = toULong(optname, arg); break;
    case OPTION_OSPF_LENGTH:            co->ospf.length = toULong(optname, arg); break;
    case OPTION_OSPF_ROUTER_ID:         co->ospf.rid = resolv(arg); break;
    case OPTION_OSPF_AREA_ID:           co->ospf.AID = TRUE;
                                        co->ospf.aid = resolv(arg); break;
    case OPTION_OSPF_MT:                co->ospf.options |= OSPF_OPTION_TOS; break;
    case OPTION_OSPF_E:                 co->ospf.options |= OSPF_OPTION_EXTERNAL; break;
    case OPTION_OSPF_MC:                co->ospf.options |= OSPF_OPTION_MULTICAST; break;
    case OPTION_OSPF_NP:                co->ospf.options |= OSPF_OPTION_NSSA; break;
    case OPTION_OSPF_L:                 co->ospf.options |= OSPF_OPTION_LLS; break;
    case OPTION_OSPF_DC:                co->ospf.options |= OSPF_OPTION_DEMAND; break;
    case OPTION_OSPF_O:                 co->ospf.options |= OSPF_OPTION_OPAQUE; break;
    case OPTION_OSPF_DN:                co->ospf.options |= OSPF_OPTION_DOWN; break;
    case OPTION_OSPF_NETMASK:           co->ospf.netmask = resolv(arg); break;
    case OPTION_OSPF_HELLO_INTERVAL:    co->ospf.hello_interval = toULong(optname, arg); break;
    case OPTION_OSPF_HELLO_PRIORITY:    co->ospf.hello_priority = toULong(optname, arg); break;
    case OPTION_OSPF_HELLO_DEAD:        co->ospf.hello_dead = toULong(optname, arg); break;
    case OPTION_OSPF_HELLO_DESIGN:      co->ospf.hello_design = resolv(arg); break;
    case OPTION_OSPF_HELLO_BACKUP:      co->ospf.hello_backup = resolv(arg); break;
    case OPTION_OSPF_HELLO_NEIGHBOR:    co->ospf.neighbor = toULong(optname, arg); break;
    case OPTION_OSPF_HELLO_ADDRESS:       
      for (counter = 0, tmp_ptr = strtok(arg, ",");
           tmp_ptr && (counter < (sizeof(co->ospf.address) / sizeof(in_addr_t)));
           counter++, tmp_ptr = strtok(NULL, ","))
        co->ospf.address[counter] = resolv(tmp_ptr);
      co->ospf.neighbor = counter;
      break;
    case OPTION_OSPF_DD_MTU:            co->ospf.dd_mtu = toULong(optname, arg); break;
    case OPTION_OSPF_DD_MASTER_SLAVE:   co->ospf.dd_dbdesc |= DD_DBDESC_MSLAVE; break;
    case OPTION_OSPF_DD_MORE:           co->ospf.dd_dbdesc |= DD_DBDESC_MORE; break;
    case OPTION_OSPF_DD_INIT:           co->ospf.dd_dbdesc |= DD_DBDESC_INIT; break;
    case OPTION_OSPF_DD_OOBRESYNC:      co->ospf.dd_dbdesc |= DD_DBDESC_OOBRESYNC; break;
    case OPTION_OSPF_DD_SEQUENCE:       co->ospf.dd_sequence = toULong(optname, arg); break;
    case OPTION_OSPF_DD_INCLUDE_LSA:    co->ospf.dd_include_lsa = TRUE; break;
    case OPTION_OSPF_LSA_AGE:           co->ospf.lsa_age = toULong(optname, arg); break;
    case OPTION_OSPF_LSA_DO_NOT_AGE:    co->ospf.lsa_dage = TRUE; break;
    case OPTION_OSPF_LSA_TYPE:          co->ospf.lsa_type = toULong(optname, arg); break;
    case OPTION_OSPF_LSA_LSID:          co->ospf.lsa_lsid = resolv(arg); break;
    case OPTION_OSPF_LSA_ROUTER:        co->ospf.lsa_router = resolv(arg); break;
    case OPTION_OSPF_LSA_SEQUENCE:      co->ospf.lsa_sequence = toULong(optname, arg); break;
    case OPTION_OSPF_LSA_METRIC:        co->ospf.lsa_metric = toULong(optname, arg); break;
    case OPTION_OSPF_LSA_FLAG_BORDER:   co->ospf.lsa_flags |= ROUTER_FLAG_BORDER; break;
    case OPTION_OSPF_LSA_FLAG_EXTERNAL: co->ospf.lsa_flags |= ROUTER_FLAG_EXTERNAL; break;
    case OPTION_OSPF_LSA_FLAG_VIRTUAL:  co->ospf.lsa_flags |= ROUTER_FLAG_VIRTUAL; break;
    case OPTION_OSPF_LSA_FLAG_WILD:     co->ospf.lsa_flags |= ROUTER_FLAG_WILD; break;
    case OPTION_OSPF_LSA_FLAG_NSSA_TR:  co->ospf.lsa_flags |= ROUTER_FLAG_NSSA_TR; break;
    case OPTION_OSPF_LSA_LINK_ID:       co->ospf.lsa_link_id = resolv(arg); break;
    case OPTION_OSPF_LSA_LINK_DATA:     co->ospf.lsa_link_data = resolv(arg); break;
    case OPTION_OSPF_LSA_LINK_TYPE:     co->ospf.lsa_link_type = toULong(optname, arg); break;
    case OPTION_OSPF_LSA_ATTACHED:      co->ospf.lsa_attached = resolv(arg); break;
    case OPTION_OSPF_LSA_LARGER:        co->ospf.lsa_larger = TRUE; break;
    case OPTION_OSPF_LSA_FORWARD:       co->ospf.lsa_forward = resolv(arg); break;
    case OPTION_OSPF_LSA_EXTERNAL:      co->ospf.lsa_external = resolv(arg); break;
    case OPTION_OSPF_VERTEX_ROUTER:     co->ospf.vertex_type = VERTEX_TYPE_ROUTER; break;
    case OPTION_OSPF_VERTEX_NETWORK:    co->ospf.vertex_type = VERTEX_TYPE_NETWORK; break;
    case OPTION_OSPF_VERTEX_ID:         co->ospf.vertex_id = resolv(arg); break;
    case OPTION_OSPF_LLS_OPTION_LR:     co->ospf.lls_options = EXTENDED_OPTIONS_LR; break;
    case OPTION_OSPF_LLS_OPTION_RS:     co->ospf.lls_options = EXTENDED_OPTIONS_RS; break;
    case OPTION_OSPF_AUTHENTICATION:    co->ospf.auth = TRUE; break;
    case OPTION_OSPF_AUTH_KEY_ID:       co->ospf.key_id = toULong(optname, arg); break;
    case OPTION_OSPF_AUTH_SEQUENCE:     co->ospf.sequence = toULong(optname, arg); break;
>>>>>>> f9f367df
  }
}

/* Tries to convert string to an unsigned value.
   NOTE: Marked as "noinline" because it's big enough! */
static __attribute__((noinline)) unsigned int toULong(char *optname, char *value)
{
  unsigned long n;

  assert(optname != NULL);
  assert(value != NULL);

  /* strtoul deals ok with hexadecimal, octal and decimal values. */
  errno = 0;    // errno is set only on error, so we have to reset it here.
  n = strtoul(value, NULL, 0);

  if (errno || n > UINT_MAX)
    fatal_error("Invalid numeric value for option '%s'.", optname);

  return (unsigned int)n;
}

/* Tries to convert string to unsigned int, checking range.
   NOTE: 'min' MUST BE smaller than 'max'.
   NOTE: Marked as "noinline" because it's big enough. */
static __attribute__((noinline)) unsigned int toULongCheckRange(char *optname, char *value, unsigned int min, unsigned int max)
{
  unsigned int n;

  assert(min < max);

  n = toULong(optname, value);

  if (n < min || n > max)
    fatal_error("Value out of range for option '%s'. Range must be between %u and %u.", optname, min, max);

  return n;
}

/* Check if there are any separators on string. */
static void check_list_separators(char *optname, char *arg)
{
  assert(arg != NULL);

  if (strpbrk(arg, ",;:"))
    fatal_error("Option '%s' do not accept a list.\n", optname);
}

/* List procotolos on modules table */
static void list_protocols(void)
{
  modules_table_t *ptbl;
  int i;

  puts("List of supported protocols (--protocol):");

  for (i = 1, ptbl = mod_table; ptbl->func != NULL; ptbl++, i++)
    printf("\t%2d - %s\t(%s)\n",
           i,
           ptbl->acronym,
           ptbl->description);
}

/* POSIX Extended Regular Expression used to match IP addresses with optional CIDR. */
#define IP_REGEX "^([1-2]*[0-9]{1,2})" \
  "(\\.[1-2]*[0-9]{1,2}){0,1}" \
  "(\\.[1-2]*[0-9]{1,2}){0,1}" \
  "(\\.[1-2]*[0-9]{1,2}){0,1}" \
  "(/[0-9]{1,2}){0,1}$"

/* Auxiliary "match" macros. */
#define MATCH(a)        ((a).rm_so >= 0)
#define MATCH_LENGTH(a) ((a).rm_eo - (a).rm_so)

/* NOTE: There is a bug in strncpy() function.
         '\0' is not set at the end of substring. */
#define COPY_SUBSTRING(d, s, len) { \
    strncpy((d), (s), (len)); \
    *((char *)(d) + (len)) = '\0'; \
  }

static int get_ip_and_cidr_from_string(char const *const addr, T50_tmp_addr_t *addr_ptr)
{
  regex_t re;
  regmatch_t rm[6];
  unsigned matches[5];
  int i, len;
  char *t;
  int bits;

  addr_ptr->addr = addr_ptr->cidr = 0;

  /* Try to compile the regular expression. */
  if (regcomp(&re, IP_REGEX, REG_EXTENDED))
    return FALSE;

  /* Try to execute regex against the addr string. */
  if (regexec(&re, addr, 6, rm, 0))
  {
    regfree(&re);
    return FALSE;
  }

  /* Allocate enough space for temporary string. */
  t = strdup(addr);

  if (t  == NULL)
    perror("Cannot allocate temporary string");

  /* Convert IP octects matches. */
  len = MATCH_LENGTH(rm[1]);
  COPY_SUBSTRING(t, addr + rm[1].rm_so, len);
  matches[0] = atoi(t);

  bits = 32;  /* default is 32 bits netmask. */

  for (i = 2; i <= 4; i++)
  {
    if (MATCH(rm[i]))
    {
      len = MATCH_LENGTH(rm[i]) - 1;
      COPY_SUBSTRING(t, addr + rm[i].rm_so + 1, len);
      matches[i - 1] = atoi(t);
    }
    else
    {
      /* if octect is missing, decrease 8 bits from netmask */
      bits -= 8;
      matches[i - 1] = 0;
    }
  }

  /* Convert cidr match. */
  if (MATCH(rm[5]))
  {
    len = MATCH_LENGTH(rm[5]) - 1;
    COPY_SUBSTRING(t, addr + rm[5].rm_so + 1, len);

    if ((matches[4] = atoi(t)) == 0)
    {
      /* if cidr is actually '0', then it is an error! */
      free(t);
      regfree(&re);
      return FALSE;
    }
  }
  else
  {
    /* if cidr is not given, use the calculated one. */
    matches[4] = bits;
  }

  /* We don't need 't' string anymore. */
  free(t);

  /* Validate ip octects */
  for (i = 0; i < 4; i++)
    if (matches[i] > 255)
    {
      regfree(&re);
      return FALSE;
    }

  /* NOTE: Check 'bits' here! */
  /* Validate cidr. */
  if (matches[4] < CIDR_MINIMUM || matches[4] > CIDR_MAXIMUM)
  {
    error("CIDR must be between %u and %u.\n", CIDR_MINIMUM, CIDR_MAXIMUM);
    regfree(&re);
    return FALSE;
  }

  regfree(&re);

  /* Prepare CIDR structure */
  addr_ptr->cidr = matches[4];
  addr_ptr->addr = ( matches[3]        |
                     (matches[2] << 8)  |
                     (matches[1] << 16) |
                     (matches[0] << 24)) &
                   (0xffffffffUL << (32 - addr_ptr->cidr));

  return TRUE;
}

/* Convert strings like "10.3" to it's components.
   check if both values conforms to a maximum (max).
   check if the second argument is optional.
   allows the use of 2 separators: '.' or ':'.

   Also, check for invalid separators: ',', ';'. If '.' is the separator, ':'
   and vice-versa.

  NOTE: Since this funcion is defined and used in this module, it's marked with
        the attribute "noinline". Because it's big!
*/
static __attribute__((noinline)) int get_dual_values(char *arg, unsigned long *px, unsigned long *py, unsigned long max, int optional, char separator, char *optname)
{
  /* 'static' because we don't need to allocate these every time! */
  static char nseps[] = " ,;";
  static char sep[2] = " ";

  char *p1, *p2;
  jmp_buf jb;

  /* Error handling... */
  if (setjmp(jb))
  {
    error("'%s' should be formated as 'n%s'.", optname, optional ? "[.n]" : ".n");
    return 0;
  }

  nseps[0] = ((sep[0] = separator) == '.') ? ':' : '.';

  /* There are any invalid separators? */
  if (strpbrk(arg, nseps))
    longjmp(jb, 1);

  p1 = strtok(arg, sep);
  p2 = strtok(NULL, sep);

  /* If the second parameter is mandatory, then if p2 is NULL we have a problem! */
  if (!optional && !p2)
    longjmp(jb, 1);

  /* Error handling... */
  if (setjmp(jb))
  {
    error("'%s' arguments are out of range or invalid.", optname);
    return 0;
  }

  /* Try to convert the first value. */
  errno = 0;
  *px = strtoul(p1, NULL, 10);

  if (errno)
    longjmp(jb, 1);

  if (!p2)
  {
    /* If the second parameter is optional and missing, assume 0, otherwise... error! */
    if (optional)
      *py = 0;
    else
      longjmp(jb, 1);
  }
  else
  {
    /* Try to convert the second value. */
    errno = 0;
    *py = strtoul(p2, NULL, 10);

    if (errno)
      longjmp(jb, 1);
  }

  /* Check values ranges. */
  if (*px > max || *py > max)
  {
    error("One or both arguments of '%s' option are out of range.", optname);
    return 0;
  }

  /* Everything ok! */
  return 1;
}

/* Checks if threshold is valid. */
/* NOTE: Moved here 'cause it's used just here. */
static int check_threshold(const struct config_options *const __restrict__ co)
{
  threshold_t minThreshold;

  if (co->ip.protocol == IPPROTO_T50)
  {
    /* When sending multiple packets using T50 "protocol", the threshold
       must be greater than the number of protocols! */
    minThreshold = (threshold_t)get_number_of_registered_modules();
  }
  else
    minThreshold = 1;

  if (co->threshold < minThreshold)
  {
    error("Protool %s cannot have threshold smaller than %d.",
          mod_table[co->ip.protoname].acronym, minThreshold);
    return FALSE;
  }

  return TRUE;
}

<<<<<<< HEAD


=======
// Cheks if an option is on a list of valid options.
// The lists of valid options are contained on the modules table!
static int check_for_valid_options(int option, int *list)
{
  assert(option > 0);

  // If the first item is negative, all options are valid!
  if (list != NULL)
  {
    if (list[0] < 0)
      return 1;

    // Scan the valid options list and cheks if 'option' is in it.
    for (; *list; list++)
      if (option == *list)
        return 1;
  }

  return 0;
}
>>>>>>> f9f367df
<|MERGE_RESOLUTION|>--- conflicted
+++ resolved
@@ -54,12 +54,8 @@
 static void                   set_default_protocol(struct config_options *__restrict__);
 static int                    get_ip_and_cidr_from_string(char const *const, T50_tmp_addr_t *);
 static int                    get_dual_values(char *, unsigned long *, unsigned long *, unsigned long, int, char, char *);
-<<<<<<< HEAD
 static int                    check_threshold(const struct config_options *const __restrict__);
-=======
-static int                    check_threshold(const struct config_options * const __restrict__);
 static int                    check_for_valid_options(int, int *);
->>>>>>> f9f367df
 
 // Must disable this warning 'cause the initializations are right!
 #pragma GCC diagnostic push
@@ -607,7 +603,7 @@
   // are applyable to the choosen protocol.
   if (co->ip.protocol != IPPROTO_T50)
   {
-    /* Need to scan only beggining with --encapsulated option. 
+    /* Need to scan only beggining with --encapsulated option.
        Use the fact that the options are sequentially organized. */
     struct options_table_s *ptbl = find_option("--encapsulated");
 
@@ -615,7 +611,8 @@
     while (ptbl->id != 0)
     {
       if (!check_for_valid_options(ptbl->id, get_module_valid_options_list(co->ip.protocol)))
-        fatal_error("One or more options are not available to chosen protocol.");  
+        fatal_error("One or more options are not available to chosen protocol.");
+
       ptbl++;
     }
   }
@@ -882,7 +879,6 @@
     co->tcp.mss = toULong(optname, arg);
     break;
 
-<<<<<<< HEAD
   case OPTION_TCP_WSOPT:
     co->tcp.options |= TCP_OPTION_WSOPT;
     co->tcp.wsopt = toULong(optname, arg);
@@ -1618,11 +1614,11 @@
     co->ospf.vertex_id = resolv(arg);
     break;
 
-  case OPTIONS_OSPF_LLS_OPTION_LR:
+  case OPTION_OSPF_LLS_OPTION_LR:
     co->ospf.lls_options = EXTENDED_OPTIONS_LR;
     break;
 
-  case OPTIONS_OSPF_LLS_OPTION_RS:
+  case OPTION_OSPF_LLS_OPTION_RS:
     co->ospf.lls_options = EXTENDED_OPTIONS_RS;
     break;
 
@@ -1637,100 +1633,6 @@
   case OPTION_OSPF_AUTH_SEQUENCE:
     co->ospf.sequence = toULong(optname, arg);
     break;
-=======
-      co->eigrp.ver_major = a;
-      co->eigrp.ver_minor = b;
-      break;
-    case OPTION_EIGRP_NEXTHOP:          check_list_separators(optname, arg);
-                                        co->eigrp.next_hop = resolv(arg); break;
-    case OPTION_EIGRP_DELAY:            co->eigrp.delay = toULong(optname, arg); break;
-    case OPTION_EIGRP_BANDWIDTH:        co->eigrp.bandwidth = toULong(optname, arg); break;
-    case OPTION_EIGRP_MTU:              co->eigrp.mtu = toULong(optname, arg); break;
-    case OPTION_EIGRP_HOP_COUNT:        co->eigrp.hop_count = toULong(optname, arg); break;
-    case OPTION_EIGRP_LOAD:             co->eigrp.load = toULong(optname, arg); break;
-    case OPTION_EIGRP_RELIABILITY:      co->eigrp.reliability = toULong(optname, arg); break;
-    case OPTION_EIGRP_DESINATION:         
-      if ( (tmp_ptr = strchr(arg, '/')) != NULL )
-      {
-        *tmp_ptr++ = '\0';
-        co->eigrp.prefix = toULong(optname, tmp_ptr);
-      }
-      co->eigrp.dest = resolv(arg);
-      break;
-    case OPTION_EIGRP_SOURCE_ROUTER:    co->eigrp.src_router = resolv(arg); break;
-    case OPTION_EIGRP_SOURCE_AS:        co->eigrp.src_as = toULong(optname, arg); break;
-    case OPTION_EIGRP_TAG:              co->eigrp.tag = toULong(optname, arg); break;
-    case OPTION_EIGRP_METRIC:           co->eigrp.proto_metric = toULong(optname, arg); break;
-    case OPTION_EIGRP_ID:               co->eigrp.proto_id = toULong(optname, arg); break;
-    case OPTION_EIGRP_EXTERNAL_FLAGS:   co->eigrp.ext_flags = toULong(optname, arg); break;
-    case OPTION_EIGRP_ADDRESS:          check_list_separators(optname, arg);
-                                        co->eigrp.address = resolv(arg); break;
-    case OPTION_EIGRP_MULTICAST:        co->eigrp.multicast = toULong(optname, arg); break;
-    case OPTION_EIGRP_AUTHENTICATION:   co->eigrp.auth = TRUE; break;
-    case OPTION_EIGRP_AUTH_KEY_ID:      co->eigrp.key_id = toULong(optname, arg); break;
- 
-    case OPTION_OSPF_TYPE:              co->ospf.type = toULong(optname, arg); break;
-    case OPTION_OSPF_LENGTH:            co->ospf.length = toULong(optname, arg); break;
-    case OPTION_OSPF_ROUTER_ID:         co->ospf.rid = resolv(arg); break;
-    case OPTION_OSPF_AREA_ID:           co->ospf.AID = TRUE;
-                                        co->ospf.aid = resolv(arg); break;
-    case OPTION_OSPF_MT:                co->ospf.options |= OSPF_OPTION_TOS; break;
-    case OPTION_OSPF_E:                 co->ospf.options |= OSPF_OPTION_EXTERNAL; break;
-    case OPTION_OSPF_MC:                co->ospf.options |= OSPF_OPTION_MULTICAST; break;
-    case OPTION_OSPF_NP:                co->ospf.options |= OSPF_OPTION_NSSA; break;
-    case OPTION_OSPF_L:                 co->ospf.options |= OSPF_OPTION_LLS; break;
-    case OPTION_OSPF_DC:                co->ospf.options |= OSPF_OPTION_DEMAND; break;
-    case OPTION_OSPF_O:                 co->ospf.options |= OSPF_OPTION_OPAQUE; break;
-    case OPTION_OSPF_DN:                co->ospf.options |= OSPF_OPTION_DOWN; break;
-    case OPTION_OSPF_NETMASK:           co->ospf.netmask = resolv(arg); break;
-    case OPTION_OSPF_HELLO_INTERVAL:    co->ospf.hello_interval = toULong(optname, arg); break;
-    case OPTION_OSPF_HELLO_PRIORITY:    co->ospf.hello_priority = toULong(optname, arg); break;
-    case OPTION_OSPF_HELLO_DEAD:        co->ospf.hello_dead = toULong(optname, arg); break;
-    case OPTION_OSPF_HELLO_DESIGN:      co->ospf.hello_design = resolv(arg); break;
-    case OPTION_OSPF_HELLO_BACKUP:      co->ospf.hello_backup = resolv(arg); break;
-    case OPTION_OSPF_HELLO_NEIGHBOR:    co->ospf.neighbor = toULong(optname, arg); break;
-    case OPTION_OSPF_HELLO_ADDRESS:       
-      for (counter = 0, tmp_ptr = strtok(arg, ",");
-           tmp_ptr && (counter < (sizeof(co->ospf.address) / sizeof(in_addr_t)));
-           counter++, tmp_ptr = strtok(NULL, ","))
-        co->ospf.address[counter] = resolv(tmp_ptr);
-      co->ospf.neighbor = counter;
-      break;
-    case OPTION_OSPF_DD_MTU:            co->ospf.dd_mtu = toULong(optname, arg); break;
-    case OPTION_OSPF_DD_MASTER_SLAVE:   co->ospf.dd_dbdesc |= DD_DBDESC_MSLAVE; break;
-    case OPTION_OSPF_DD_MORE:           co->ospf.dd_dbdesc |= DD_DBDESC_MORE; break;
-    case OPTION_OSPF_DD_INIT:           co->ospf.dd_dbdesc |= DD_DBDESC_INIT; break;
-    case OPTION_OSPF_DD_OOBRESYNC:      co->ospf.dd_dbdesc |= DD_DBDESC_OOBRESYNC; break;
-    case OPTION_OSPF_DD_SEQUENCE:       co->ospf.dd_sequence = toULong(optname, arg); break;
-    case OPTION_OSPF_DD_INCLUDE_LSA:    co->ospf.dd_include_lsa = TRUE; break;
-    case OPTION_OSPF_LSA_AGE:           co->ospf.lsa_age = toULong(optname, arg); break;
-    case OPTION_OSPF_LSA_DO_NOT_AGE:    co->ospf.lsa_dage = TRUE; break;
-    case OPTION_OSPF_LSA_TYPE:          co->ospf.lsa_type = toULong(optname, arg); break;
-    case OPTION_OSPF_LSA_LSID:          co->ospf.lsa_lsid = resolv(arg); break;
-    case OPTION_OSPF_LSA_ROUTER:        co->ospf.lsa_router = resolv(arg); break;
-    case OPTION_OSPF_LSA_SEQUENCE:      co->ospf.lsa_sequence = toULong(optname, arg); break;
-    case OPTION_OSPF_LSA_METRIC:        co->ospf.lsa_metric = toULong(optname, arg); break;
-    case OPTION_OSPF_LSA_FLAG_BORDER:   co->ospf.lsa_flags |= ROUTER_FLAG_BORDER; break;
-    case OPTION_OSPF_LSA_FLAG_EXTERNAL: co->ospf.lsa_flags |= ROUTER_FLAG_EXTERNAL; break;
-    case OPTION_OSPF_LSA_FLAG_VIRTUAL:  co->ospf.lsa_flags |= ROUTER_FLAG_VIRTUAL; break;
-    case OPTION_OSPF_LSA_FLAG_WILD:     co->ospf.lsa_flags |= ROUTER_FLAG_WILD; break;
-    case OPTION_OSPF_LSA_FLAG_NSSA_TR:  co->ospf.lsa_flags |= ROUTER_FLAG_NSSA_TR; break;
-    case OPTION_OSPF_LSA_LINK_ID:       co->ospf.lsa_link_id = resolv(arg); break;
-    case OPTION_OSPF_LSA_LINK_DATA:     co->ospf.lsa_link_data = resolv(arg); break;
-    case OPTION_OSPF_LSA_LINK_TYPE:     co->ospf.lsa_link_type = toULong(optname, arg); break;
-    case OPTION_OSPF_LSA_ATTACHED:      co->ospf.lsa_attached = resolv(arg); break;
-    case OPTION_OSPF_LSA_LARGER:        co->ospf.lsa_larger = TRUE; break;
-    case OPTION_OSPF_LSA_FORWARD:       co->ospf.lsa_forward = resolv(arg); break;
-    case OPTION_OSPF_LSA_EXTERNAL:      co->ospf.lsa_external = resolv(arg); break;
-    case OPTION_OSPF_VERTEX_ROUTER:     co->ospf.vertex_type = VERTEX_TYPE_ROUTER; break;
-    case OPTION_OSPF_VERTEX_NETWORK:    co->ospf.vertex_type = VERTEX_TYPE_NETWORK; break;
-    case OPTION_OSPF_VERTEX_ID:         co->ospf.vertex_id = resolv(arg); break;
-    case OPTION_OSPF_LLS_OPTION_LR:     co->ospf.lls_options = EXTENDED_OPTIONS_LR; break;
-    case OPTION_OSPF_LLS_OPTION_RS:     co->ospf.lls_options = EXTENDED_OPTIONS_RS; break;
-    case OPTION_OSPF_AUTHENTICATION:    co->ospf.auth = TRUE; break;
-    case OPTION_OSPF_AUTH_KEY_ID:       co->ospf.key_id = toULong(optname, arg); break;
-    case OPTION_OSPF_AUTH_SEQUENCE:     co->ospf.sequence = toULong(optname, arg); break;
->>>>>>> f9f367df
   }
 }
 
@@ -2024,10 +1926,6 @@
   return TRUE;
 }
 
-<<<<<<< HEAD
-
-
-=======
 // Cheks if an option is on a list of valid options.
 // The lists of valid options are contained on the modules table!
 static int check_for_valid_options(int option, int *list)
@@ -2048,4 +1946,6 @@
 
   return 0;
 }
->>>>>>> f9f367df
+
+
+
