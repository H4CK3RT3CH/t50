/** @file sock.c */
/*
 *  T50 - Experimental Mixed Packet Injector
 *
 *  Copyright (C) 2010 - 2015 - T50 developers
 *
 *  This program is free software: you can redistribute it and/or modify
 *  it under the terms of the GNU General Public License as published by
 *  the Free Software Foundation, either version 2 of the License, or
 *  (at your option) any later version.
 *
 *  This program is distributed in the hope that it will be useful,
 *  but WITHOUT ANY WARRANTY; without even the implied warranty of
 *  MERCHANTABILITY or FITNESS FOR A PARTICULAR PURPOSE.  See the
 *  GNU General Public License for more details.
 *
 *  You should have received a copy of the GNU General Public License
 *  along with this program.  If not, see <http://www.gnu.org/licenses/>.
*/

#include <common.h>
#include <poll.h>

/* Maximum number of tries to send the packet. */
#define MAX_SENDTO_RETRYS  10

/* Polling timeout is 1 second. */
#define TIMEOUT 1000

/* Initialized for error condition, just in case! */
static socket_t fd = -1;

static int wait_for_io(int);
static int socket_send(int, struct sockaddr_in *, void *, size_t);

/**
 * Creates and configure a raw socket.
 *
 * @return TRUE (success!) or FALSE (error).
 */
int create_socket(void)
{
  socklen_t len;
  unsigned i, n = 1;
  int flag;

  /* Setting SOCKET RAW.
     NOTE: Protocol must be IPPROTO_RAW on Linux.
           On FreeBSD, if we use 0 IPPROTO_RAW is assumed by default,
           but on linux will cause an error. */
  if ((fd = socket(AF_INET, SOCK_RAW, IPPROTO_RAW)) == -1)
  {
    #ifdef __HAVE_DEBUG__
    error("Error opening raw socket: \"%s\"", strerror(errno));
    #else
    error("Error opening raw socket");
    #endif
    return FALSE;
  }

  /* Try to change the socket mode to NON BLOCKING. */
  if ((flag = fcntl(fd, F_GETFL)) == -1)
  {
    #ifdef __HAVE_DEBUG__
    error("Error getting socket flags: \"%s\"", strerror(errno));
    #else
    error("Error getting socket flags");
    #endif
    return FALSE;
  }

  if (fcntl(fd, F_SETFL, flag | O_NONBLOCK) == -1)
  {
    #ifdef __HAVE_DEBUG__
    error("Error setting socket to non-blocking mode: \"%s\"", strerror(errno));
    #else
    error("Error setting socket to non-blocking mode");
    #endif
    return FALSE;
  }

  /* Setting IP_HDRINCL. */
  /* NOTE: We will provide the IP header, but enabling this option, on linux,
           still makes the kernel calculates the checksum and total_length. */
  if ( setsockopt(fd, IPPROTO_IP, IP_HDRINCL, &n, sizeof(n)) == -1 )
  {
    #ifdef __HAVE_DEBUG__
    error("Error setting socket options: \"%s\"", strerror(errno));
    #else
    error("Error setting socket options");
    #endif
    return FALSE;
  }

  /* Taken from libdnet by Dug Song. */
#ifdef SO_SNDBUF
  /* Getting SO_SNDBUF. */
  len = sizeof(n);

  if ( getsockopt(fd, SOL_SOCKET, SO_SNDBUF, &n, &len) == -1 )
  {
    #ifdef __HAVE_DEBUG__
    error("Error getting socket buffer: \"%s\"", strerror(errno));
    #else
    error("Error getting socket buffer");
    #endif
    return FALSE;
  }

  /* Setting the maximum SO_SNDBUF in bytes.
   * 128      =  1 kbits
   * 10485760 = 80 Mbits */
  for (i = n + 128; i < 10485760; i += 128)
  {
    /* Setting SO_SNDBUF. */
    if ( setsockopt(fd, SOL_SOCKET, SO_SNDBUF, &i, sizeof(unsigned int)) == -1 )
    {
      if (errno == ENOBUFS)
        break;

      #ifdef __HAVE_DEBUG__
      error("Error setting socket buffer: \"%s\"", strerror(errno));
      #else
      error("Error setting socket buffer");
      #endif
      return FALSE;
    }
  }
#endif /* SO_SNDBUF */

#ifdef SO_BROADCAST
  if ( setsockopt(fd, SOL_SOCKET, SO_BROADCAST, &n, sizeof(n)) == -1 )
  {
    #ifdef __HAVE_DEBUG__
    error("error setting socket broadcast flag: \"%s\"", strerror(errno));
    #else
    error("error setting socket broadcast flag");
    #endif
    return FALSE;
  }
#endif /* SO_BROADCAST */

#ifdef SO_PRIORITY
  /* FIXME: Is it a good idea to ajust the socket priority to 1? */
  if ( setsockopt(fd, SOL_SOCKET, SO_PRIORITY, &n, sizeof(n)) == -1 )
  {
    #ifdef __HAVE_DEBUG__
    error("error setting socket priority: \"%s\"", strerror(errno));
    #else
    error("error setting socket priority");
    #endif
    return FALSE;
  }
#endif /* SO_PRIORITY */

  return TRUE;
}

/**
 * Tiny routine used to make sure the socket file descriptor is closed.
 */
void close_socket(void)
{
  /* Close only if the descriptor is valid. */
  if (fd > 0)
  {
    close(fd);

    /* Added to avoid multiple socket closing. */
    fd = -1;
  }
}

/**
 * Send a packet through the wire.
 *
 * @param buffer Pointer to the packet buffer.
 * @param size Size of the buffer.
 * @param co Pointer to configurations for T50.
 * @return TRUE (success) or FALSE (error).
 */
int send_packet(const void *const buffer,
                size_t size,
                const struct config_options *const __restrict__ co)
{
  // Explicitly disabled warning 'cause this initialization is correct!
#pragma GCC diagnostic push
#pragma GCC diagnostic ignored "-Wmissing-braces"
  struct sockaddr_in sin =
  {
    .sin_family = AF_INET,
    .sin_port = htons(IPPORT_RND(co->dest)),
    .sin_addr = co->ip.daddr    /* Already in network byte order! */
  };
#pragma GCC diagnostic pop

  assert(buffer != NULL);
  assert(size > 0);
  assert(co != NULL);

  /* Use socket_send(), below. */
  if (socket_send(fd, &sin, (void *)buffer, size) == -1)
  {
    if (errno == EPERM)
      fatal_error("Error sending packet (Permission!). Please check your firewall rules (iptables?).");

    return FALSE;
  }

  return TRUE;
}

/*** I realize that EINTR probably never happens, since the signals
     are marked as SA_RESTART, but I want to be sure! */

/* NOTE: Code inspired on Apache httpd source. */
static int wait_for_io(int fd)
{
  int r;
#pragma GCC diagnostic push
#pragma GCC diagnostic ignored "-Wmissing-braces"
  struct pollfd pfd = { .fd = fd, .events = POLLOUT };
#pragma GCC diagnostic pop

  do {
    r = poll(&pfd, 1, TIMEOUT);
  } while (r == -1 && errno == EINTR);

  return r;
}

/* NOTE: Code inspired on Apache httpd source. */
static int socket_send(int fd, struct sockaddr_in *saddr, void *buffer, size_t size)
{
  int r;

  /* Tries to send the packet until it's signal interrupted. */
  do { 
    r = sendto(fd, buffer, size, MSG_NOSIGNAL, saddr, sizeof(struct sockaddr_in));
  } while (r == -1 && errno == EINTR);

  /* If it wasn't interrupted, tries to send the packet again. */
  while (r == -1 && (errno == EAGAIN || errno == EWOULDBLOCK))
  {
<<<<<<< HEAD
    do {
      if ((r = wait_for_io(fd)) == -1)
        goto socket_send_exit;
    } while (!r);
=======
    /* Tries to wait until it's safe to send the packet again. */
    if ((r = wait_for_io(fd)) <= 0)
      break;
>>>>>>> d3d96045

    /* ... and tries to send again. */
    do {
      r = sendto(fd, buffer, size, MSG_NOSIGNAL, saddr, sizeof(struct sockaddr_in));
    } while (r == -1 && errno == EINTR);
  }

socket_send_exit:
  return r;
}<|MERGE_RESOLUTION|>--- conflicted
+++ resolved
@@ -242,16 +242,10 @@
   /* If it wasn't interrupted, tries to send the packet again. */
   while (r == -1 && (errno == EAGAIN || errno == EWOULDBLOCK))
   {
-<<<<<<< HEAD
     do {
       if ((r = wait_for_io(fd)) == -1)
         goto socket_send_exit;
     } while (!r);
-=======
-    /* Tries to wait until it's safe to send the packet again. */
-    if ((r = wait_for_io(fd)) <= 0)
-      break;
->>>>>>> d3d96045
 
     /* ... and tries to send again. */
     do {
